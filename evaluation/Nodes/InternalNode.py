from evaluation.Nodes.Node import Node
from typing import List, Tuple
from datetime import timedelta, datetime
from base.Event import Event
from base.Formula import Formula, AtomicFormula, TrueFormula
from evaluation.PartialMatch import PartialMatch
from base.PatternStructure import SeqOperator, QItem

# from base.Event import Event TODO

from misc.Utils import (
    merge,
    merge_according_to,
    is_sorted,
    find_partial_match_by_timestamp,
)

from evaluation.Storage import SortedStorage, UnsortedStorage

import json
from evaluation.Nodes.LeafNode import LeafNode


class InternalNode(Node):
    """
    An internal node connects two subtrees, i.e., two subpatterns of the evaluated pattern.
    """

    def __init__(
        self,
        sliding_window: timedelta,
        parent: Node = None,
        event_defs: List[Tuple[int, QItem]] = None,
        left: Node = None,
        right: Node = None,
    ):
        super().__init__(sliding_window, parent)
        self._event_defs = event_defs
        self._left_subtree = left
        self._right_subtree = right

        """MY NEW FIELDS"""
        self._relation_op = None  # just for json_repr
        self._simplified_condition = (None, None, None)  # just for json_repr
        """MY NEW FIELDS"""

    def get_leaves(self):
        result = []
        if self._left_subtree is not None:
            result += self._left_subtree.get_leaves()
        if self._right_subtree is not None:
            result += self._right_subtree.get_leaves()
        return result

    def apply_formula(self, formula: Formula):
        if formula is None:
            return
        names = {item[1].name for item in self._event_defs}
        condition = formula.get_formula_of(names)
        self._condition = condition if condition else TrueFormula()
        self._left_subtree.apply_formula(self._condition)
        self._right_subtree.apply_formula(self._condition)

    def get_event_definitions(self):
        return self._event_defs

    def _set_event_definitions(
        self,
        left_event_defs: List[Tuple[int, QItem]],
        right_event_defs: List[Tuple[int, QItem]],
    ):
        """
        A helper function for collecting the event definitions from subtrees. To be overridden by subclasses.
        """
        self._event_defs = left_event_defs + right_event_defs

    def set_subtrees(self, left: Node, right: Node):
        """
        Sets the subtrees of this node.
        """
        self._left_subtree = left
        self._right_subtree = right
        self._set_event_definitions(
            self._left_subtree.get_event_definitions(),
            self._right_subtree.get_event_definitions(),
        )
        # maybe add these here:  set sorting properties
        # apply formula according to left and right and simplify
        # and apply sequence formula

    def handle_new_partial_match(self, partial_match_source: Node):
        """
        Internal node's update for a new partial match in one of the subtrees.
        """
        if partial_match_source == self._left_subtree:
            other_subtree = self._right_subtree
            # curr_term = self._condition.left_term  # NADER
            # side_of_equation = "right"  # NADER
        elif partial_match_source == self._right_subtree:
            other_subtree = self._left_subtree
            # curr_term = self._condition.right_term  # NADER
            # side_of_equation = "left"  # NADER
        else:
            raise Exception()  # should never happen
        # gets only the new one
        new_partial_match = partial_match_source.get_last_unhandled_partial_match()
        new_pm_key = partial_match_source._partial_matches.get_key()
        first_event_defs = partial_match_source.get_event_definitions()
        # cleaning other subtree before receiving anything from it
        other_subtree.clean_expired_partial_matches(new_partial_match.last_timestamp)
        # from other_subtree we need to get a compact amount of partial matches
<<<<<<< HEAD

        partial_matches_to_compare = other_subtree.get_partial_matches(new_pm_key(new_partial_match))
=======
        # /////////////////////////////////////////////////////////////
        """if other_subtree == self._greater_side:
            partial_matches_to_compare = other_subtree.get_partial_matches(
                new_partial_match, new_pm_key, Greater=True
            )
        elif other_subtree == self._smaller_side:
            partial_matches_to_compare = other_subtree.get_partial_matches(
                new_partial_match, new_pm_key, Greater=False
            )"""

        """NADER value_to_compare = curr_term.eval(
            {
                other_subtree.get_event_definitions()[i][1]: new_partial_match.events[i].payload
                for i in range(len(new_partial_match.events))
            }
        )
        partial_matches_to_compare = other_subtree.get_partial_matches(
            value_to_compare, side_of_equation, self._relational_op
        ) NADER"""
        # /////////////////////////////////////////////////////////////
        partial_matches_to_compare = other_subtree.get_partial_matches(
            new_pm_key(new_partial_match)
        )
>>>>>>> b2664cf8
        # print("new_pm = " + repr(new_partial_match))
        # print("tocompare_pms = " + repr(partial_matches_to_compare))
        second_event_defs = other_subtree.get_event_definitions()

        # child is cleaned when his father handles his partial matches,
        # this is only necessary for root, possibly redundant code.(maybe check if root)
        self.clean_expired_partial_matches(new_partial_match.last_timestamp)

        # given a partial match from one subtree, for each partial match
        # in the other subtree we check for new partial matches in this node.

        # here ATM we iterate over all the possible partial matches,however most of them aren't relevant
        for partialMatch in partial_matches_to_compare:
            self._try_create_new_match(
                new_partial_match, partialMatch, first_event_defs, second_event_defs
            )

    def _try_create_new_match(
        self,
        first_partial_match: PartialMatch,
        second_partial_match: PartialMatch,
        first_event_defs: List[Tuple[int, QItem]],
        second_event_defs: List[Tuple[int, QItem]],
    ):
        """
        Verifies all the conditions for creating a new partial match and creates it if all constraints are satisfied.
        """
        if (
            self._sliding_window != timedelta.max
            and abs(
                first_partial_match.last_timestamp
                - second_partial_match.first_timestamp
            )
            > self._sliding_window
        ):
            return

        events_for_new_match = self._merge_events_for_new_match(
            first_event_defs,
            second_event_defs,
            first_partial_match.events,
            second_partial_match.events,
        )
        # events merged
        if not self._validate_new_match(events_for_new_match):
            return
        self.add_partial_match(PartialMatch(events_for_new_match))
        if self._parent is not None:
            self._parent.handle_new_partial_match(self)

    def _merge_events_for_new_match(
        self,
        first_event_defs: List[Tuple[int, QItem]],
        second_event_defs: List[Tuple[int, QItem]],
        first_event_list: List[Event],
        second_event_list: List[Event],
    ):
        """
        Creates a list of events to be included in a new partial match.
        """
        if self._event_defs[0][0] == first_event_defs[0][0]:
            return first_event_list + second_event_list
        if self._event_defs[0][0] == second_event_defs[0][0]:
            return second_event_list + first_event_list
        raise Exception()

    def _validate_new_match(self, events_for_new_match: List[Event]):
        """
        Validates the condition stored in this node on the given set of events.
        """
        binding = {
            self._event_defs[i][1].name: events_for_new_match[i].payload
            for i in range(len(self._event_defs))
        }
        return self._condition.eval(binding)

    def add_partial_match(self, pm: PartialMatch):
        """
        Registers a new partial match at this node.
        As of now, the insertion is always by the timestamp, and the partial matches are stored in a list sorted by
        timestamp. Therefore, the insertion operation is performed in O(log n).
        """
        # adds new partial match to list O(logn)
        # adds new partial match queue for continuing the computation upwards
        self._partial_matches.add(pm)  # MUH
        """OLD
        index = find_partial_match_by_timestamp(
            self._partial_matches, pm.first_timestamp
        )
        self._partial_matches.insert(index, pm)
        OLD"""
        if self._parent is not None:
            self._unhandled_partial_matches.put(pm)

    def json_repr(self):
        events_defs_for_json = map(lambda x: x[0], self._event_defs)
        events_nums = list(events_defs_for_json)
        node_type = "SEQ Node"
        if type(self) == AndNode:
            node_type = "AND Node"
        data_set = {
            "Node": node_type,
            "event defs": events_nums,
            "not_simplified_condition": repr(self._condition),
            "simplified_condition": "{} {} {}".format(
                self._simplified_condition[0],
                self._simplified_condition[1],
                self._simplified_condition[2],
            ),
            "RELOP": self._relation_op,
            "": "",
            "left_subtree": self._left_subtree.json_repr(),
            "right_subtree": self._right_subtree.json_repr(),
            "pms": repr(self._partial_matches),
        }
        return data_set


"""
def extract_from_formula(simple_formula: Formula):
    if isinstance(simple_formula, AtomicFormula):
        return (
            simple_formula.left_term,
            simple_formula.relation_op,
            simple_formula.right_term,
        )
    else:
        return (None, None, None)
"""


class AndNode(InternalNode):
    """
    An internal node representing an "AND" operator.
    """

    # TODO: add a constructor that call super_init() fro internal and construct the storage according to AND or seq NODE TODO

    # we should agree with SeqNode on a mutual definition if this function
    # creates aa Storage unit with the key chosen by it's father and chooses the sorting_key for its children
    # if you are calling this function on root then sorting_key can be WHATEVER you want
<<<<<<< HEAD
    def create_storage_unit(self, sorting_key: callable, relation_op=None, equation_side=None):
        """if ENABLE_SORTING == false:
            self._partial_matches = UnsortedStorage([])
            self._left_subtree.create_storage_unit(None)
            self._right_subtree.create_storage_unit(None)
            return"""
=======
    def create_storage_unit(
        self, sorting_key: callable, relation_op=None, equation_side=None
    ):
>>>>>>> b2664cf8

        if sorting_key is None:
            self._partial_matches = UnsortedStorage([])
        else:
            self._partial_matches = SortedStorage(
                sorting_key, relation_op, equation_side
            )

        left_sorting_key = None
        right_sorting_key = None
        relop = None
        # ////////////////////////////////////////////////////////////////
        left_event_defs = self._left_subtree.get_event_definitions()
        right_event_defs = self._right_subtree.get_event_definitions()
        left_event_names = {item[1].name for item in left_event_defs}
        right_event_names = {item[1].name for item in right_event_defs}

        simple_formula = self._condition.simplify_formula(
            left_event_names, right_event_names
        )

        if simple_formula is not None:
            # left_term, relop, right_term = extract_from_formula(simple_formula)
            left_term, relop, right_term = simple_formula.dismantle()
            self._relation_op = relop
            self._simplified_condition = (left_term, relop, right_term)
            left_sorting_key = lambda pm: left_term.eval(
                {
                    left_event_defs[i][1].name: pm.events[i].payload
                    for i in range(len(pm.events))
                }
            )
            right_sorting_key = lambda pm: right_term.eval(
                {
                    right_event_defs[i][1].name: pm.events[i].payload
                    for i in range(len(pm.events))
                }
            )
        # ////////////////////////////////////////////////////////////////
        # both sons not sorted by first_timestamp
        self._left_subtree.create_storage_unit(left_sorting_key, relop, "left")
        self._right_subtree.create_storage_unit(right_sorting_key, relop, "right")


class SeqNode(InternalNode):
    """
    An internal node representing a "SEQ" (sequence) operator.
    In addition to checking the time window and condition like the basic node does, SeqNode also verifies the order
    of arrival of the events in the partial matches it constructs.
    """

    def create_storage_unit(
        self, sorting_key: callable, relation_op=None, equation_side=None
    ):
        """
        This function creates the storage for partial_matches it gives a special key: callable
        to the storage unit which tells the storage unit on which attribute(only timestamps here)
        to sort.
        We assume all events are in SEQ(,,,,...) which makes the order in partial match the same
        as in event_defs: [(1,a),(2,b)] in event_defs and [a,b] in pm.
        """
        if sorting_key is None:
            self._partial_matches = UnsortedStorage([])
        else:
            self._partial_matches = SortedStorage(
                [], sorting_key, relation_op, equation_side
            )

        left_event_defs = self._left_subtree.get_event_definitions()
        right_event_defs = self._right_subtree.get_event_definitions()
        # comparing min and max leaf index of two subtrees
        min_left = min(left_event_defs, key=lambda x: x[0])[0]  # [ { ] } or [ { } ]
        max_left = max(left_event_defs, key=lambda x: x[0])[0]  # { [ } ] or { [ ] }
        min_right = min(right_event_defs, key=lambda x: x[0])[0]  # [ ] { }
        max_right = max(right_event_defs, key=lambda x: x[0])[0]  # { } [ ]
        # print("min_left: {}".format(min_left))
        # print("max_left: {}".format(max_left))
        # print("min_right: {}".format(min_right))
        # print("max_right: {}".format(max_right))
        # left_leaf_index = left_event_defs[0][0]
        # right_leaf_index = right_event_defs[0][0]
        left_sort = 0
        right_sort = 0
        relop = None
        if max_left < min_right:  # 3)
            left_sort = -1
            right_sort = 0
            # left_leaf_index = left_event_defs[-1][0]
            relop = "<"

        elif max_right < min_left:  # 4)
            left_sort = 0
            right_sort = -1
            # right_leaf_index = right_event_defs[-1][0]
            relop = ">"

        elif min_left < min_right:  # 1)
            relop = "<"

        elif min_right < min_left:  # 2)
            relop = ">"

        assert relop is not None

        self._relation_op = relop  # just for the json_repr
<<<<<<< HEAD
        self._left_subtree.create_storage_unit(lambda pm: pm.events[left_sort].timestamp, relop, "left")
        self._right_subtree.create_storage_unit(lambda pm: pm.events[right_sort].timestamp, relop, "right")
=======
        self._left_subtree.create_storage_unit(
            lambda pm: pm.events[left_leaf_index].timestamp, relop, "left"
        )
        self._right_subtree.create_storage_unit(
            lambda pm: pm.events[right_leaf_index].timestamp, relop, "right"
        )
>>>>>>> b2664cf8

    def _set_event_definitions(
        self,
        left_event_defs: List[Tuple[int, QItem]],
        right_event_defs: List[Tuple[int, QItem]],
    ):
        self._event_defs = merge(left_event_defs, right_event_defs, key=lambda x: x[0])

    def _merge_events_for_new_match(
        self,
        first_event_defs: List[Tuple[int, QItem]],
        second_event_defs: List[Tuple[int, QItem]],
        first_event_list: List[Event],
        second_event_list: List[Event],
    ):
        return merge_according_to(
            first_event_defs,
            second_event_defs,
            first_event_list,
            second_event_list,
            key=lambda x: x[0],
        )

    def _validate_new_match(self, events_for_new_match: List[Event]):
        if not is_sorted(
            events_for_new_match, key=lambda x: x.timestamp
        ):  # validates timestamps
            return False
        return super()._validate_new_match(events_for_new_match)  # validates conditons<|MERGE_RESOLUTION|>--- conflicted
+++ resolved
@@ -65,9 +65,7 @@
         return self._event_defs
 
     def _set_event_definitions(
-        self,
-        left_event_defs: List[Tuple[int, QItem]],
-        right_event_defs: List[Tuple[int, QItem]],
+        self, left_event_defs: List[Tuple[int, QItem]], right_event_defs: List[Tuple[int, QItem]],
     ):
         """
         A helper function for collecting the event definitions from subtrees. To be overridden by subclasses.
@@ -81,8 +79,7 @@
         self._left_subtree = left
         self._right_subtree = right
         self._set_event_definitions(
-            self._left_subtree.get_event_definitions(),
-            self._right_subtree.get_event_definitions(),
+            self._left_subtree.get_event_definitions(), self._right_subtree.get_event_definitions(),
         )
         # maybe add these here:  set sorting properties
         # apply formula according to left and right and simplify
@@ -109,34 +106,8 @@
         # cleaning other subtree before receiving anything from it
         other_subtree.clean_expired_partial_matches(new_partial_match.last_timestamp)
         # from other_subtree we need to get a compact amount of partial matches
-<<<<<<< HEAD
 
         partial_matches_to_compare = other_subtree.get_partial_matches(new_pm_key(new_partial_match))
-=======
-        # /////////////////////////////////////////////////////////////
-        """if other_subtree == self._greater_side:
-            partial_matches_to_compare = other_subtree.get_partial_matches(
-                new_partial_match, new_pm_key, Greater=True
-            )
-        elif other_subtree == self._smaller_side:
-            partial_matches_to_compare = other_subtree.get_partial_matches(
-                new_partial_match, new_pm_key, Greater=False
-            )"""
-
-        """NADER value_to_compare = curr_term.eval(
-            {
-                other_subtree.get_event_definitions()[i][1]: new_partial_match.events[i].payload
-                for i in range(len(new_partial_match.events))
-            }
-        )
-        partial_matches_to_compare = other_subtree.get_partial_matches(
-            value_to_compare, side_of_equation, self._relational_op
-        ) NADER"""
-        # /////////////////////////////////////////////////////////////
-        partial_matches_to_compare = other_subtree.get_partial_matches(
-            new_pm_key(new_partial_match)
-        )
->>>>>>> b2664cf8
         # print("new_pm = " + repr(new_partial_match))
         # print("tocompare_pms = " + repr(partial_matches_to_compare))
         second_event_defs = other_subtree.get_event_definitions()
@@ -150,9 +121,7 @@
 
         # here ATM we iterate over all the possible partial matches,however most of them aren't relevant
         for partialMatch in partial_matches_to_compare:
-            self._try_create_new_match(
-                new_partial_match, partialMatch, first_event_defs, second_event_defs
-            )
+            self._try_create_new_match(new_partial_match, partialMatch, first_event_defs, second_event_defs)
 
     def _try_create_new_match(
         self,
@@ -166,19 +135,12 @@
         """
         if (
             self._sliding_window != timedelta.max
-            and abs(
-                first_partial_match.last_timestamp
-                - second_partial_match.first_timestamp
-            )
-            > self._sliding_window
+            and abs(first_partial_match.last_timestamp - second_partial_match.first_timestamp) > self._sliding_window
         ):
             return
 
         events_for_new_match = self._merge_events_for_new_match(
-            first_event_defs,
-            second_event_defs,
-            first_partial_match.events,
-            second_partial_match.events,
+            first_event_defs, second_event_defs, first_partial_match.events, second_partial_match.events,
         )
         # events merged
         if not self._validate_new_match(events_for_new_match):
@@ -207,10 +169,7 @@
         """
         Validates the condition stored in this node on the given set of events.
         """
-        binding = {
-            self._event_defs[i][1].name: events_for_new_match[i].payload
-            for i in range(len(self._event_defs))
-        }
+        binding = {self._event_defs[i][1].name: events_for_new_match[i].payload for i in range(len(self._event_defs))}
         return self._condition.eval(binding)
 
     def add_partial_match(self, pm: PartialMatch):
@@ -242,9 +201,7 @@
             "event defs": events_nums,
             "not_simplified_condition": repr(self._condition),
             "simplified_condition": "{} {} {}".format(
-                self._simplified_condition[0],
-                self._simplified_condition[1],
-                self._simplified_condition[2],
+                self._simplified_condition[0], self._simplified_condition[1], self._simplified_condition[2],
             ),
             "RELOP": self._relation_op,
             "": "",
@@ -278,25 +235,17 @@
     # we should agree with SeqNode on a mutual definition if this function
     # creates aa Storage unit with the key chosen by it's father and chooses the sorting_key for its children
     # if you are calling this function on root then sorting_key can be WHATEVER you want
-<<<<<<< HEAD
     def create_storage_unit(self, sorting_key: callable, relation_op=None, equation_side=None):
         """if ENABLE_SORTING == false:
             self._partial_matches = UnsortedStorage([])
             self._left_subtree.create_storage_unit(None)
             self._right_subtree.create_storage_unit(None)
             return"""
-=======
-    def create_storage_unit(
-        self, sorting_key: callable, relation_op=None, equation_side=None
-    ):
->>>>>>> b2664cf8
 
         if sorting_key is None:
             self._partial_matches = UnsortedStorage([])
         else:
-            self._partial_matches = SortedStorage(
-                sorting_key, relation_op, equation_side
-            )
+            self._partial_matches = SortedStorage(sorting_key, relation_op, equation_side)
 
         left_sorting_key = None
         right_sorting_key = None
@@ -307,9 +256,7 @@
         left_event_names = {item[1].name for item in left_event_defs}
         right_event_names = {item[1].name for item in right_event_defs}
 
-        simple_formula = self._condition.simplify_formula(
-            left_event_names, right_event_names
-        )
+        simple_formula = self._condition.simplify_formula(left_event_names, right_event_names)
 
         if simple_formula is not None:
             # left_term, relop, right_term = extract_from_formula(simple_formula)
@@ -317,16 +264,10 @@
             self._relation_op = relop
             self._simplified_condition = (left_term, relop, right_term)
             left_sorting_key = lambda pm: left_term.eval(
-                {
-                    left_event_defs[i][1].name: pm.events[i].payload
-                    for i in range(len(pm.events))
-                }
+                {left_event_defs[i][1].name: pm.events[i].payload for i in range(len(pm.events))}
             )
             right_sorting_key = lambda pm: right_term.eval(
-                {
-                    right_event_defs[i][1].name: pm.events[i].payload
-                    for i in range(len(pm.events))
-                }
+                {right_event_defs[i][1].name: pm.events[i].payload for i in range(len(pm.events))}
             )
         # ////////////////////////////////////////////////////////////////
         # both sons not sorted by first_timestamp
@@ -341,9 +282,7 @@
     of arrival of the events in the partial matches it constructs.
     """
 
-    def create_storage_unit(
-        self, sorting_key: callable, relation_op=None, equation_side=None
-    ):
+    def create_storage_unit(self, sorting_key: callable, relation_op=None, equation_side=None):
         """
         This function creates the storage for partial_matches it gives a special key: callable
         to the storage unit which tells the storage unit on which attribute(only timestamps here)
@@ -354,9 +293,7 @@
         if sorting_key is None:
             self._partial_matches = UnsortedStorage([])
         else:
-            self._partial_matches = SortedStorage(
-                [], sorting_key, relation_op, equation_side
-            )
+            self._partial_matches = SortedStorage([], sorting_key, relation_op, equation_side)
 
         left_event_defs = self._left_subtree.get_event_definitions()
         right_event_defs = self._right_subtree.get_event_definitions()
@@ -395,22 +332,11 @@
         assert relop is not None
 
         self._relation_op = relop  # just for the json_repr
-<<<<<<< HEAD
         self._left_subtree.create_storage_unit(lambda pm: pm.events[left_sort].timestamp, relop, "left")
         self._right_subtree.create_storage_unit(lambda pm: pm.events[right_sort].timestamp, relop, "right")
-=======
-        self._left_subtree.create_storage_unit(
-            lambda pm: pm.events[left_leaf_index].timestamp, relop, "left"
-        )
-        self._right_subtree.create_storage_unit(
-            lambda pm: pm.events[right_leaf_index].timestamp, relop, "right"
-        )
->>>>>>> b2664cf8
 
     def _set_event_definitions(
-        self,
-        left_event_defs: List[Tuple[int, QItem]],
-        right_event_defs: List[Tuple[int, QItem]],
+        self, left_event_defs: List[Tuple[int, QItem]], right_event_defs: List[Tuple[int, QItem]],
     ):
         self._event_defs = merge(left_event_defs, right_event_defs, key=lambda x: x[0])
 
@@ -422,16 +348,10 @@
         second_event_list: List[Event],
     ):
         return merge_according_to(
-            first_event_defs,
-            second_event_defs,
-            first_event_list,
-            second_event_list,
-            key=lambda x: x[0],
+            first_event_defs, second_event_defs, first_event_list, second_event_list, key=lambda x: x[0],
         )
 
     def _validate_new_match(self, events_for_new_match: List[Event]):
-        if not is_sorted(
-            events_for_new_match, key=lambda x: x.timestamp
-        ):  # validates timestamps
+        if not is_sorted(events_for_new_match, key=lambda x: x.timestamp):  # validates timestamps
             return False
         return super()._validate_new_match(events_for_new_match)  # validates conditons