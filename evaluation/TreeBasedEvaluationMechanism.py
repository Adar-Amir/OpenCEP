from queue import Queue
from datetime import timedelta
from base.Event import Event
from misc.Utils import *
from base.Formula import TrueFormula, Formula, RelopTypes, EquationSides, IdentifierTerm, AtomicFormula
from evaluation.PartialMatchStorage import SortedPartialMatchStorage, UnsortedPartialMatchStorage, TreeStorageParameters
from typing import Tuple, Dict
from base.PatternMatch import PatternMatch
from base.PatternStructure import *
from evaluation.EvaluationMechanism import EvaluationMechanism
from misc.ConsumptionPolicy import *

import time


class Node(ABC):
    """
    This class represents a single node of an evaluation tree.
    """

    # A static variable specifying whether the system is allowed to delete expired matches.
    # In several very special cases, it is required to switch off this functionality.
    __enable_partial_match_expiration = True

    @staticmethod
    def _toggle_enable_partial_match_expiration(enable):
        """
        Sets the value of the __enable_partial_match_expiration flag.
        """
        Node.__enable_partial_match_expiration = enable

    @staticmethod
    def _is_partial_match_expiration_enabled():
        """
        Returns the static variable specifying whether match expiration is enabled.
        """
        return Node.__enable_partial_match_expiration

    def __init__(self, sliding_window: timedelta, parent):
        self._parent = parent
        self._sliding_window = sliding_window
        self._partial_matches = None
        self._condition = TrueFormula()
        # matches that were not yet pushed to the parent for further processing
        self._unhandled_partial_matches = Queue()
        # set of event types that will only appear in a single full match
        self._single_event_types = set()
        # events that were added to a partial match and cannot be added again
        self._filtered_events = set()

    def consume_first_partial_match(self):
        """
        Removes and returns a single partial match buffered at this node.
        Used in the root node to collect full pattern matches.
        """
        ret = self._partial_matches[0]
        del self._partial_matches[0]
        return ret

    def has_partial_matches(self):
        """
        Returns True if this node contains any partial matches and False otherwise.
        """
        return len(self._partial_matches) > 0

    def get_last_unhandled_partial_match(self):
        """
        Returns the last partial match buffered at this node and not yet transferred to its parent.
        """
        return self._unhandled_partial_matches.get()

    def set_parent(self, parent):
        """
        Sets the parent of this node.
        """
        self._parent = parent

    def get_root(self):
        """
        Returns the root of the tree.
        """
        node = self
        while node._parent is not None:
            node = node._parent
        return node

    def clean_expired_partial_matches(self, last_timestamp: datetime):
        """
        Removes partial matches whose earliest timestamp violates the time window constraint.
        Also removes the expired filtered events if the "single" consumption policy is enabled.
        """
        if not Node._is_partial_match_expiration_enabled():
            return
        self._partial_matches.try_clean_expired_partial_matches(last_timestamp - self._sliding_window)
        if len(self._single_event_types) == 0:
            # "single" consumption policy is disabled or no event types under the policy reach this node
            return
        self._filtered_events = set([event for event in self._filtered_events
                                    if event.timestamp >= last_timestamp - self._sliding_window])

    def register_single_event_type(self, event_type: str):
        """
        Add the event type to the internal set of event types for which "single" consumption policy is enabled.
        Recursively updates the ancestors of the node.
        """
        self._single_event_types.add(event_type)
        if self._parent is not None:
            self._parent.register_single_event_type(event_type)

    def _add_partial_match(self, pm: PartialMatch):
        """
        Registers a new partial match at this node.
        In case of SortedPartialMatchStorage the insertion is by timestamp or condition, O(log n).
        In case of UnsortedPartialMatchStorage the insertion is directly at the end, O(1).
        """
        self._partial_matches.add(pm)
        if self._parent is not None:
            self._unhandled_partial_matches.put(pm)
            self._parent.handle_new_partial_match(self)

    def __can_add_partial_match(self, pm: PartialMatch) -> bool:
        """
        Returns True if the given partial match can be passed up the tree and False otherwise.
        As of now, only the activation of the "single" consumption policy might prevent this method from returning True.
        In addition, this method updates the filtered events set.
        """
        if len(self._single_event_types) == 0:
            return True
        new_filtered_events = set()
        for event in pm.events:
            if event.type not in self._single_event_types:
                continue
            if event in self._filtered_events:
                # this event was already passed
                return False
            else:
                # this event was not yet passed but should only be passed once - remember it
                new_filtered_events.add(event)
        self._filtered_events |= new_filtered_events
        return True

    def _validate_and_propagate_partial_match(self, events: List[Event]):
        """
        Creates a new partial match from the list of events, validates it, and propagates it up the tree.
        """
        if not self._validate_new_match(events):
            return
        self._propagate_partial_match(events)

    def _propagate_partial_match(self, events: List[Event]):
        """
        Receives an already verified list of events for new partial match and propagates it up the tree.
        """
        new_partial_match = PartialMatch(events)
        if self.__can_add_partial_match(new_partial_match):
            self._add_partial_match(new_partial_match)

    def get_partial_matches(self, filter_value: int or float = None):
        """
        Returns only partial matches that can be a good fit the partial match identified by the given filter value.
        """
        return self._partial_matches.get(filter_value) if filter_value is not None \
            else self._partial_matches.get_internal_buffer()

    def get_storage_unit(self):
        """
        Returns the internal partial match storage of this node.
        """
        return self._partial_matches

    def _validate_new_match(self, events_for_new_match: List[Event]):
        """
        Validates the condition stored in this node on the given set of events.
        """
        min_timestamp = min([event.timestamp for event in events_for_new_match])
        max_timestamp = max([event.timestamp for event in events_for_new_match])
        return max_timestamp - min_timestamp <= self._sliding_window

    def get_leaves(self):
        """
        Returns all leaves in this tree - to be implemented by subclasses.
        """
        raise NotImplementedError()

    def apply_formula(self, formula: Formula):
        """
        Applies a given formula on all nodes in this tree - to be implemented by subclasses.
        """
        raise NotImplementedError()

    def get_event_definitions(self):
        """
        Returns the specifications of all events collected by this tree - to be implemented by subclasses.
        """
        raise NotImplementedError()

    def get_structure_summary(self):
        """
        Returns the summary of the subtree rooted at this node - to be implemented by subclasses.
        """
        raise NotImplementedError()

    def create_storage_unit(self, storage_params: TreeStorageParameters, sorting_key: callable = None,
                            rel_op: RelopTypes = None, equation_side: EquationSides = None,
                            sort_by_first_timestamp: bool = False):
        """
        An abstract method for recursive partial match storage initialization.
        """
        raise NotImplementedError()


class LeafNode(Node):
    """
    A leaf node is responsible for a single event type of the pattern.
    """
    def __init__(self, sliding_window: timedelta, leaf_index: int, leaf_qitem: QItem, parent: Node):
        super().__init__(sliding_window, parent)
        self.__leaf_index = leaf_index
        self.__event_name = leaf_qitem.name
        self.__event_type = leaf_qitem.type

    def get_leaves(self):
        return [self]

    def get_nodes(self):
        return [self]

    def apply_formula(self, formula: Formula):
        condition = formula.get_formula_of(self.__event_name)
        if condition is not None:
            self._condition = condition

    def get_event_definitions(self):
        return [(self.__leaf_index, QItem(self.__event_type, self.__event_name))]

    def get_event_type(self):
        """
        Returns the type of events processed by this leaf.
        """
        return self.__event_type

    def get_event_name(self):
        """
        Returns the name of events processed by this leaf.
        """
        return self.__event_name

    def get_leaf_index(self):
        """
        Returns the index of this leaf.
        """
        return self.__leaf_index

    def set_leaf_index(self, index: int):
        """
        Sets the index of this leaf.
        """
        self.__leaf_index = index

    def handle_event(self, event: Event):
        """
        Inserts the given event to this leaf.
        """
        self.clean_expired_partial_matches(event.timestamp)
        self._validate_and_propagate_partial_match([event])

    def _validate_new_match(self, events_for_new_match: List[Event]):
        """
        Validates the condition stored in this node on the given set of events.
        """
        if not super()._validate_new_match(events_for_new_match):
            return False
        binding = {self.__event_name: events_for_new_match[0].payload}
        return self._condition.eval(binding)

    def create_storage_unit(self, storage_params: TreeStorageParameters, sorting_key: callable = None,
                            rel_op: RelopTypes = None, equation_side: EquationSides = None,
                            sort_by_first_timestamp: bool = False):
        """
        For leaf nodes, we always want to create a sorted storage, since the events arrive in their natural order
        of occurrence anyway. Hence, a sorted storage is initialized either according to a user-specified key, or an
        arrival order if no storage parameters were explicitly specified.
        """
        should_use_default_storage_mode = not storage_params.sort_storage or sorting_key is None
        actual_sorting_key = (lambda pm: pm.events[0].timestamp) if should_use_default_storage_mode else sorting_key
        actual_sort_by_first_timestamp = should_use_default_storage_mode or sort_by_first_timestamp
        self._partial_matches = SortedPartialMatchStorage(actual_sorting_key, rel_op, equation_side,
                                                          storage_params.clean_up_interval,
                                                          actual_sort_by_first_timestamp, True)

    def get_structure_summary(self):
        return self.__event_name


class InternalNode(Node, ABC):
    """
    This class represents a non-leaf node of an evaluation tree.
    """
    def __init__(self, sliding_window: timedelta, parent: Node = None, event_defs: List[Tuple[int, QItem]] = None):
        super().__init__(sliding_window, parent)
        self._event_defs = event_defs

    def get_event_definitions(self):
        return self._event_defs

    def _validate_new_match(self, events_for_new_match: List[Event]):
        """
        Validates the condition stored in this node on the given set of events.
        """
        if not super()._validate_new_match(events_for_new_match):
            return False
        binding = {
            self._event_defs[i][1].name: events_for_new_match[i].payload for i in range(len(self._event_defs))
        }
        return self._condition.eval(binding)

    def apply_formula(self, formula: Formula):
        names = {item[1].name for item in self._event_defs}
        condition = formula.get_formula_of(names)
        self._condition = condition if condition else TrueFormula()
        self._propagate_condition(formula)

    def _init_storage_unit(self, storage_params: TreeStorageParameters, sorting_key: callable = None,
                           rel_op: RelopTypes = None, equation_side: EquationSides = None,
                           sort_by_first_timestamp: bool = False):
        """
        An auxiliary method for setting up the storage of an internal node.
        In the internal nodes, we only sort the storage if a storage key is explicitly provided by the user.
        """
        if not storage_params.sort_storage or sorting_key is None:
            self._partial_matches = UnsortedPartialMatchStorage(storage_params.clean_up_interval)
        else:
            self._partial_matches = SortedPartialMatchStorage(sorting_key, rel_op, equation_side,
                                                              storage_params.clean_up_interval, sort_by_first_timestamp)

    def _propagate_condition(self, condition: Formula):
        """
        Propagates the given condition to the child tree(s).
        """
        raise NotImplementedError()

    def handle_new_partial_match(self, partial_match_source: Node):
        """
        A handler for a notification regarding a new partial match generated at one of this node's children.
        """
        raise NotImplementedError()


class UnaryNode(InternalNode, ABC):
    """
    Represents an internal tree node with a single child.
    """
    def __init__(self, sliding_window: timedelta, parent: Node = None, event_defs: List[Tuple[int, QItem]] = None,
                 child: Node = None):
        super().__init__(sliding_window, parent, event_defs)
        self._child = child

    def get_leaves(self):
        if self._child is None:
            raise Exception("Unary Node with no child")
        return self._child.get_leaves()

    def _propagate_condition(self, condition: Formula):
        self._child.apply_formula(condition)

    def set_subtree(self, child: Node):
        """
        Sets the child node of this node.
        """
        self._child = child
        self._event_defs = child.get_event_definitions()

    def create_storage_unit(self, storage_params: TreeStorageParameters, sorting_key: callable = None,
                            rel_op: RelopTypes = None, equation_side: EquationSides = None,
                            sort_by_first_timestamp: bool = False):
        self._init_storage_unit(storage_params, sorting_key, rel_op, equation_side)
        self._child.create_storage_unit(storage_params)


class BinaryNode(InternalNode, ABC):
    """
    An internal node connects two subtrees, i.e., two subpatterns of the evaluated pattern.
    """
    def __init__(self, sliding_window: timedelta, parent: Node = None, event_defs: List[Tuple[int, QItem]] = None,
                 left: Node = None, right: Node = None):
        super().__init__(sliding_window, parent, event_defs)
        self._left_subtree = left
        self._right_subtree = right

    def get_leaves(self):
        result = []
        if self._left_subtree is not None:
            result += self._left_subtree.get_leaves()
        if self._right_subtree is not None:
            result += self._right_subtree.get_leaves()
        return result

<<<<<<< HEAD
    def get_nodes(self):
        result = []
        if self._left_subtree is not None:
            result += self._left_subtree.get_nodes()
        if self._right_subtree is not None:
            result += self._right_subtree.get_nodes()
        result += [self]
        return result

    def apply_formula(self, formula: Formula):
        names = {item[1].name for item in self._event_defs}
        condition = formula.get_formula_of(names)
        self._condition = condition if condition else TrueFormula()
        self._left_subtree.apply_formula(formula)
        self._right_subtree.apply_formula(formula)

    def get_event_definitions(self):
        return self._event_defs
=======
    def _propagate_condition(self, condition: Formula):
        self._left_subtree.apply_formula(condition)
        self._right_subtree.apply_formula(condition)
>>>>>>> 671faf35

    def _set_event_definitions(self,
                               left_event_defs: List[Tuple[int, QItem]], right_event_defs: List[Tuple[int, QItem]]):
        """
        A helper function for collecting the event definitions from subtrees.
        """
        self._event_defs = left_event_defs + right_event_defs

    def get_left_subtree(self):
        """
        Returns the left subtree of this node.
        """
        return self._left_subtree

    def get_right_subtree(self):
        """
        Returns the right subtree of this node.
        """
        return self._right_subtree

    def set_subtrees(self, left: Node, right: Node):
        """
        Sets the subtrees of this node.
        """
        self._left_subtree = left
        self._right_subtree = right
        self._set_event_definitions(self._left_subtree.get_event_definitions(),
                                    self._right_subtree.get_event_definitions())

    def handle_new_partial_match(self, partial_match_source: Node):
        """
        Internal node's update for a new partial match in one of the subtrees.
        """
        if partial_match_source == self._left_subtree:
            other_subtree = self._right_subtree
        elif partial_match_source == self._right_subtree:
            other_subtree = self._left_subtree
        else:
            raise Exception()  # should never happen

        new_partial_match = partial_match_source.get_last_unhandled_partial_match()
        new_pm_key = partial_match_source.get_storage_unit().get_key_function()
        first_event_defs = partial_match_source.get_event_definitions()
        other_subtree.clean_expired_partial_matches(new_partial_match.last_timestamp)
        partial_matches_to_compare = other_subtree.get_partial_matches(new_pm_key(new_partial_match))
        second_event_defs = other_subtree.get_event_definitions()

        if self._parent is not None:
            self.clean_expired_partial_matches(new_partial_match.last_timestamp)

        # given a partial match from one subtree, for each partial match
        # in the other subtree we check for new partial matches in this node.
        self._try_create_new_matches(new_partial_match, partial_matches_to_compare, first_event_defs, second_event_defs)

    def _try_create_new_matches(self, new_partial_match: PartialMatch, partial_matches_to_compare: List[PartialMatch],
                                first_event_defs: List[Tuple[int, QItem]], second_event_defs: List[Tuple[int, QItem]]):
        """
        For each candidate pair of partial matches that can be joined to create a new one, verifies all the
        necessary conditions creates new partial matches if all constraints are satisfied.
        """
        for partial_match in partial_matches_to_compare:
            events_for_new_match = self._merge_events_for_new_match(first_event_defs, second_event_defs,
                                                                    new_partial_match.events, partial_match.events)
            self._validate_and_propagate_partial_match(events_for_new_match)

    def _merge_events_for_new_match(self,
                                    first_event_defs: List[Tuple[int, QItem]],
                                    second_event_defs: List[Tuple[int, QItem]],
                                    first_event_list: List[Event],
                                    second_event_list: List[Event]):
        """
        Creates a list of events to be included in a new partial match.
        """
        if self._event_defs[0][0] == first_event_defs[0][0]:
            return first_event_list + second_event_list
        if self._event_defs[0][0] == second_event_defs[0][0]:
            return second_event_list + first_event_list
        raise Exception()

    def __get_filtered_conditions(self, left_event_names: List[str], right_event_names: List[str]):
        """
        An auxiliary method returning the atomic conditions containing variables from the opposite subtrees of this
        internal node.
        """
        # Note that as of now self._condition contains the wrong values for most nodes - to be fixed in future
        atomic_conditions = self._condition.extract_atomic_formulas()
        filtered_conditions = []
        for atomic_condition in atomic_conditions:
            if not isinstance(atomic_condition.left_term, IdentifierTerm):
                continue
            if not isinstance(atomic_condition.right_term, IdentifierTerm):
                continue
            if atomic_condition.left_term.name in left_event_names and \
                    atomic_condition.right_term.name in right_event_names:
                filtered_conditions.append(atomic_condition)
            elif atomic_condition.right_term.name in left_event_names and \
                    atomic_condition.left_term.name in right_event_names:
                filtered_conditions.append(atomic_condition)
        return filtered_conditions

    def __get_params_for_sorting_keys(self, conditions: List[AtomicFormula], attributes_priorities: dict,
                                      left_event_names: List[str], right_event_names: List[str]):
        """
        An auxiliary method returning the best assignments for the parameters of the sorting keys according to the
        available atomic conditions and user-supplied attribute priorities.
        """
        left_term, left_rel_op, left_equation_size = None, None, None
        right_term, right_rel_op, right_equation_size = None, None, None
        for condition in conditions:
            if condition.left_term.name in left_event_names:
                if left_term is None or attributes_priorities[condition.left_term.name] > \
                        attributes_priorities[left_term.name]:
                    left_term, left_rel_op, left_equation_size = \
                        condition.left_term, condition.get_relop(), EquationSides.left
                if right_term is None or attributes_priorities[condition.right_term.name] > \
                        attributes_priorities[right_term.name]:
                    right_term, right_rel_op, right_equation_size = \
                        condition.right_term, condition.get_relop(), EquationSides.right
            elif condition.left_term.name in right_event_names:
                if left_term is None or attributes_priorities[condition.right_term.name] > \
                        attributes_priorities[left_term.name]:
                    left_term, left_rel_op, left_equation_size = \
                        condition.right_term, condition.get_relop(), EquationSides.right
                if right_term is None or attributes_priorities[condition.left_term.name] > \
                        attributes_priorities[right_term.name]:
                    right_term, right_rel_op, right_equation_size = \
                        condition.left_term, condition.get_relop(), EquationSides.left
            else:
                raise Exception("Internal error")
        return left_term, left_rel_op, left_equation_size, right_term, right_rel_op, right_equation_size

    def _get_condition_based_sorting_keys(self, attributes_priorities: dict):
        """
        Calculates the sorting keys according to the conditions in the pattern and the user-provided priorities.
        """
        left_sorting_key, right_sorting_key, rel_op = None, None, None
        left_event_defs = self._left_subtree.get_event_definitions()
        right_event_defs = self._right_subtree.get_event_definitions()
        left_event_names = {item[1].name for item in left_event_defs}
        right_event_names = {item[1].name for item in right_event_defs}

        # get the candidate atomic conditions
        filtered_conditions = self.__get_filtered_conditions(left_event_names, right_event_names)
        if len(filtered_conditions) == 0:
            # no conditions to sort according to
            return None, None, None, None, None, None
        if attributes_priorities is None and len(filtered_conditions) > 1:
            # multiple conditions are available, yet the user did not provide a list of priorities
            return None, None, None, None, None, None

        # select the most fitting atomic conditions and assign the respective parameters
        left_term, left_rel_op, left_equation_size, right_term, right_rel_op, right_equation_size = \
            self.__get_params_for_sorting_keys(filtered_conditions, attributes_priorities,
                                               left_event_names, right_event_names)

        # convert terms into sorting key fetching callbacks
        if left_term is not None:
            left_sorting_key = lambda pm: left_term.eval(
                {left_event_defs[i][1].name: pm.events[i].payload for i in range(len(pm.events))}
            )
        if right_term is not None:
            right_sorting_key = lambda pm: right_term.eval(
                {right_event_defs[i][1].name: pm.events[i].payload for i in range(len(pm.events))}
            )

        return left_sorting_key, left_rel_op, left_equation_size, right_sorting_key, right_rel_op, right_equation_size


class AndNode(BinaryNode):
    """
    An internal node representing an "AND" operator.
    """
    def get_structure_summary(self):
        return ("And",
                self._left_subtree.get_structure_summary(),
                self._right_subtree.get_structure_summary())

    def create_storage_unit(self, storage_params: TreeStorageParameters, sorting_key: callable = None,
                            rel_op: RelopTypes = None, equation_side: EquationSides = None,
                            sort_by_first_timestamp: bool = False):
        self._init_storage_unit(storage_params, sorting_key, rel_op, equation_side)
        if not storage_params.sort_storage:
            # efficient storage is disabled
            self._left_subtree.create_storage_unit(storage_params)
            self._right_subtree.create_storage_unit(storage_params)
            return
        # efficient storage was explicitly enabled
        left_key, left_rel_op, left_equation_size, right_key, right_rel_op, right_equation_size = \
            self._get_condition_based_sorting_keys(storage_params.attributes_priorities)
        self._left_subtree.create_storage_unit(storage_params, left_key, left_rel_op, left_equation_size)
        self._right_subtree.create_storage_unit(storage_params, right_key, right_rel_op, right_equation_size)


class SeqNode(BinaryNode):
    """
    An internal node representing a "SEQ" (sequence) operator.
    In addition to checking the time window and condition like the basic node does, SeqNode also verifies the order
    of arrival of the events in the partial matches it constructs.
    """
    def _set_event_definitions(self,
                               left_event_defs: List[Tuple[int, QItem]], right_event_defs: List[Tuple[int, QItem]]):
        self._event_defs = merge(left_event_defs, right_event_defs, key=lambda x: x[0])

    def _merge_events_for_new_match(self,
                                    first_event_defs: List[Tuple[int, QItem]],
                                    second_event_defs: List[Tuple[int, QItem]],
                                    first_event_list: List[Event],
                                    second_event_list: List[Event]):
        return merge_according_to(first_event_defs, second_event_defs,
                                  first_event_list, second_event_list, key=lambda x: x[0])

    def _validate_new_match(self, events_for_new_match: List[Event]):
        if not is_sorted(events_for_new_match, key=lambda x: x.timestamp):
            return False
        return super()._validate_new_match(events_for_new_match)

    def get_structure_summary(self):
        return ("Seq",
                self._left_subtree.get_structure_summary(),
                self._right_subtree.get_structure_summary())

    def _get_sequence_based_sorting_keys(self):
        """
        Calculates the sorting keys according to the pattern sequence order and the user-provided priorities.
        """
        left_event_defs = self._left_subtree.get_event_definitions()
        right_event_defs = self._right_subtree.get_event_definitions()
        # comparing min and max leaf index of two subtrees
        min_left = min(left_event_defs, key=lambda x: x[0])[0]  # [ { ] } or [ { } ]
        max_left = max(left_event_defs, key=lambda x: x[0])[0]  # { [ } ] or { [ ] }
        min_right = min(right_event_defs, key=lambda x: x[0])[0]  # [ ] { }
        max_right = max(right_event_defs, key=lambda x: x[0])[0]  # { } [ ]
        if max_left < min_right:  # 3)
            left_sort, right_sort, rel_op = -1, 0, RelopTypes.SmallerEqual
        elif max_right < min_left:  # 4)
            left_sort, right_sort, rel_op = 0, -1, RelopTypes.GreaterEqual
        elif min_left < min_right:  # 1)
            left_sort, right_sort, rel_op = 0, 0, RelopTypes.SmallerEqual
        elif min_right < min_left:  # 2)
            left_sort, right_sort, rel_op = 0, 0, RelopTypes.GreaterEqual
        if rel_op is None:
            raise Exception("rel_op is None, something bad has happened")
        left_sorting_key = lambda pm: pm.events[left_sort].timestamp
        right_sorting_key = lambda pm: pm.events[right_sort].timestamp
        # left/right_sort == 0 means that left/right subtree will be sorted by first timestamp
        return left_sorting_key, right_sorting_key, rel_op, (left_sort == 0), (right_sort == 0)

    def create_storage_unit(self, storage_params: TreeStorageParameters, sorting_key: callable = None,
                            rel_op: RelopTypes = None, equation_side: EquationSides = None,
                            sort_by_first_timestamp: bool = False):
        """
        This function creates the storage for partial_matches it gives a special key: callable
        to the storage unit which tells the storage unit on which attribute(only timestamps here)
        to sort.
        We assume all events are in SEQ(,,,,...) which makes the order in partial match the same
        as in event_defs: [(1,a),(2,b)] in event_defs and [a,b] in pm.
        """
        self._init_storage_unit(storage_params, sorting_key, rel_op, equation_side, sort_by_first_timestamp)
        if not storage_params.sort_storage:
            # efficient storage is disabled
            self._left_subtree.create_storage_unit(storage_params)
            self._right_subtree.create_storage_unit(storage_params)
            return
        left_sort_by_first_timestamp, right_sort_by_first_timestamp = False, False
        # finding sorting keys in case user requested to sort by condition
        if storage_params.prioritize_sorting_by_timestamp:
            # first try the timestamps, then the conditions
            left_key, right_key, left_rel_op, left_sort_by_first_timestamp, right_sort_by_first_timestamp = \
                self._get_sequence_based_sorting_keys()
            if left_rel_op is None:
                left_key, left_rel_op, left_equation_size, right_key, right_rel_op, right_equation_size = \
                    self._get_condition_based_sorting_keys(storage_params.attributes_priorities)
            else:
                right_rel_op, left_equation_size, right_equation_size = \
                    left_rel_op, EquationSides.left, EquationSides.right
        else:
            # first try the conditions, then the timestamps
            left_key, left_rel_op, left_equation_size, right_key, right_rel_op, right_equation_size = \
                self._get_condition_based_sorting_keys(storage_params.attributes_priorities)
            if left_rel_op is None:
                left_key, right_key, left_rel_op, left_sort_by_first_timestamp, right_sort_by_first_timestamp = \
                    self._get_sequence_based_sorting_keys()
                right_rel_op, left_equation_size, right_equation_size = \
                    left_rel_op, EquationSides.left, EquationSides.right
        if left_rel_op is None:
            # both sequence-based and condition-based initialization failed
            raise Exception("Should never happen")
        self._left_subtree.create_storage_unit(storage_params, left_key, left_rel_op, left_equation_size,
                                               left_sort_by_first_timestamp)
        self._right_subtree.create_storage_unit(storage_params, right_key, right_rel_op, right_equation_size,
                                                right_sort_by_first_timestamp)


class NegationNode(BinaryNode, ABC):
    """
    An internal node representing a negation operator.
    This implementation heavily relies on the fact that, if any unbounded negation operators are defined in the
    pattern, they are conveniently placed at the top of the tree forming a left-deep chain of nodes.
    """
    def __init__(self, sliding_window: timedelta, is_unbounded: bool, top_operator, parent: Node = None,
                 event_defs: List[Tuple[int, QItem]] = None,
                 left: Node = None, right: Node = None):
        super().__init__(sliding_window, parent, event_defs, left, right)

        # aliases for the negative node subtrees to make the code more readable
        # by construction, we always have the positive subtree on the left
        self._positive_subtree = self._left_subtree
        self._negative_subtree = self._right_subtree

        # negation operators that can appear in the end of the match have this flag on
        self.__is_unbounded = is_unbounded

        # the multinary operator of the root node
        self.__top_operator = top_operator

        # a list of partial matches that can be invalidated by a negative event that will only arrive in future
        self.__pending_partial_matches = []

    def set_subtrees(self, left: Node, right: Node):
        """
        Updates the aliases following the changes in the subtrees.
        """
        super().set_subtrees(left, right)
        self._positive_subtree = self._left_subtree
        self._negative_subtree = self._right_subtree

    def clean_expired_partial_matches(self, last_timestamp: datetime):
        """
        In addition to the normal functionality of this method, attempt to flush pending matches that can already
        be propagated.
        """
        super().clean_expired_partial_matches(last_timestamp)
        if self.__is_first_unbounded_negative_node():
            self.flush_pending_matches(last_timestamp)

    def flush_pending_matches(self, last_timestamp: datetime = None):
        """
        Releases the partial matches in the pending matches buffer. If the timestamp is provided, only releases
        expired matches.
        """
        if last_timestamp is not None:
            self.__pending_partial_matches = sorted(self.__pending_partial_matches, key=lambda x: x.first_timestamp)
            count = find_partial_match_by_timestamp(self.__pending_partial_matches,
                                                    last_timestamp - self._sliding_window)
            matches_to_flush = self.__pending_partial_matches[:count]
            self.__pending_partial_matches = self.__pending_partial_matches[count:]
        else:
            matches_to_flush = self.__pending_partial_matches

        # since matches_to_flush could be expired, we need to temporarily disable timestamp checks
        Node._toggle_enable_partial_match_expiration(False)
        for partial_match in matches_to_flush:
            super()._add_partial_match(partial_match)
        Node._toggle_enable_partial_match_expiration(True)

    def get_event_definitions(self):
        """
        This is an ugly temporary hack to support multiple chained negation operators. As this prevents different
        negative events from having mutual conditions, this implementation is highly undesirable and will be removed
        in future.
        """
        return self._positive_subtree.get_event_definitions()

    def _try_create_new_matches(self, new_partial_match: PartialMatch, partial_matches_to_compare: List[PartialMatch],
                                first_event_defs: List[Tuple[int, QItem]], second_event_defs: List[Tuple[int, QItem]]):
        """
        The flow of this method is the opposite of the one its superclass implements. For each pair of a positive and a
        negative partial match, we combine the two sides to form a new partial match, validate it, and then do nothing
        if the validation succeeds (i.e., the negative part invalidated the positive one), and transfer the positive
        match up the tree if the validation fails.
        """
        positive_events = new_partial_match.events
        for partial_match in partial_matches_to_compare:
            negative_events = partial_match.events
            combined_event_list = self._merge_events_for_new_match(first_event_defs, second_event_defs,
                                                                   positive_events, negative_events)
            if self._validate_new_match(combined_event_list):
                # this match should not be transferred
                # TODO: the rejected positive partial match should be explicitly removed to save space
                return
        # no negative match invalidated the positive one - we can go on
        self._propagate_partial_match(positive_events)

    def _add_partial_match(self, pm: PartialMatch):
        """
        If this node can receive unbounded negative events and is the deepest node in the tree to do so, a
        successfully evaluated partial match must be added to a dedicated waiting list rather than propagated normally.
        """
        if self.__is_first_unbounded_negative_node():
            self.__pending_partial_matches.append(pm)
        else:
            super()._add_partial_match(pm)

    def handle_new_partial_match(self, partial_match_source: Node):
        """
        For positive partial matches, activates the flow of the superclass. For negative partial matches, does nothing
        for bounded events (as nothing should be done in this case), otherwise checks whether existing positive matches
        must be invalidated and handles them accordingly.
        """
        if partial_match_source == self._positive_subtree:
            # a new positive partial match has arrived
            super().handle_new_partial_match(partial_match_source)
            return
        # a new negative partial match has arrived
        if not self.__is_unbounded:
            # no unbounded negatives - there is nothing to do
            return

        # this partial match contains unbounded negative events
        first_unbounded_node = self.get_first_unbounded_negative_node()
        positive_event_defs = first_unbounded_node.get_event_definitions()

        unbounded_negative_partial_match = partial_match_source.get_last_unhandled_partial_match()
        negative_event_defs = partial_match_source.get_event_definitions()

        matches_to_keep = []
        for positive_partial_match in first_unbounded_node.__pending_partial_matches:
            combined_event_list = self._merge_events_for_new_match(positive_event_defs,
                                                                   negative_event_defs,
                                                                   positive_partial_match.events,
                                                                   unbounded_negative_partial_match.events)
            if not self._validate_new_match(combined_event_list):
                # this positive match should still be kept
                matches_to_keep.append(positive_partial_match)

        first_unbounded_node.__pending_partial_matches = matches_to_keep

    def get_first_unbounded_negative_node(self):
        """
        Returns the deepest unbounded node in the tree. This node keeps the partial matches that are pending release
        due to the presence of unbounded negative events in the pattern.
        """
        if not self.__is_unbounded:
            return None
        return self if self.__is_first_unbounded_negative_node() \
            else self._positive_subtree.get_first_unbounded_negative_node()

    def __is_first_unbounded_negative_node(self):
        """
        Returns True if this node is the first unbounded negative node and False otherwise.
        """
        return self.__is_unbounded and \
               (not isinstance(self._positive_subtree, NegationNode) or not self._positive_subtree.__is_unbounded)

    def create_storage_unit(self, storage_params: TreeStorageParameters, sorting_key: callable = None,
                            rel_op: RelopTypes = None, equation_side: EquationSides = None,
                            sort_by_first_timestamp: bool = False):
        """
        For now, only the most trivial storage settings will be supported by negative nodes.
        """
        self._init_storage_unit(storage_params, sorting_key, rel_op, equation_side)
        self._left_subtree.create_storage_unit(storage_params)
        self._right_subtree.create_storage_unit(storage_params)


class NegativeAndNode(NegationNode):
    """
    An internal node representing a negative conjunction operator.
    """
    def __init__(self, sliding_window: timedelta, is_unbounded: bool, parent: Node = None,
                 event_defs: List[Tuple[int, QItem]] = None,
                 left: Node = None, right: Node = None):
        super().__init__(sliding_window, is_unbounded, AndOperator, parent, event_defs, left, right)

    def get_structure_summary(self):
        return ("NAnd",
                self._left_subtree.get_structure_summary(),
                self._right_subtree.get_structure_summary())


class NegativeSeqNode(NegationNode):
    """
    An internal node representing a negative sequence operator.
    Unfortunately, this class contains some code duplication from SeqNode to avoid diamond inheritance.
    """
    def __init__(self, sliding_window: timedelta, is_unbounded: bool, parent: Node = None,
                 event_defs: List[Tuple[int, QItem]] = None,
                 left: Node = None, right: Node = None):
        super().__init__(sliding_window, is_unbounded, SeqOperator, parent, event_defs, left, right)

    def get_structure_summary(self):
        return ("NSeq",
                self._left_subtree.get_structure_summary(),
                self._right_subtree.get_structure_summary())

    def _set_event_definitions(self,
                               left_event_defs: List[Tuple[int, QItem]], right_event_defs: List[Tuple[int, QItem]]):
        self._event_defs = merge(left_event_defs, right_event_defs, key=lambda x: x[0])

    def _validate_new_match(self, events_for_new_match: List[Event]):
        if not is_sorted(events_for_new_match, key=lambda x: x.timestamp):
            return False
        return super()._validate_new_match(events_for_new_match)

    def _merge_events_for_new_match(self,
                                    first_event_defs: List[Tuple[int, QItem]],
                                    second_event_defs: List[Tuple[int, QItem]],
                                    first_event_list: List[Event],
                                    second_event_list: List[Event]):
        return merge_according_to(first_event_defs, second_event_defs,
                                  first_event_list, second_event_list, key=lambda x: x[0])


class KleeneClosureNode(UnaryNode):
    """
    An internal node representing a Kleene closure operator.
    It generates and propagates sets of partial matches provided by its sole child.
    """
    def __init__(self, sliding_window: timedelta, min_size, max_size, parent: Node = None):
        super().__init__(sliding_window, parent)
        self.__min_size = min_size
        self.__max_size = max_size

    def handle_new_partial_match(self, partial_match_source: Node):
        """
        Reacts upon a notification of a new partial match available at the child by generating, validating, and
        propagating all sets of partial matches containing this new partial match.
        Note: this method strictly assumes that the last partial match in the child storage is the one to cause the
        method call (could not function properly in a parallelized implementation of the evaluation tree).
        """
        if self._child is None:
            raise Exception()  # should never happen

        new_partial_match = self._child.get_last_unhandled_partial_match()
        self._child.clean_expired_partial_matches(new_partial_match.last_timestamp)

        # create partial match sets containing the new partial match that triggered this method
        child_matches_powerset = self.__create_child_matches_powerset()

        for partial_match_set in child_matches_powerset:
            # create and propagate the new match
            # TODO: except for the time window constraint, no validation is supported as of now
            events_for_partial_match = KleeneClosureNode.partial_match_set_to_event_list(partial_match_set)
            self._validate_and_propagate_partial_match(events_for_partial_match)

    def __create_child_matches_powerset(self):
        """
        This method is a generator returning all subsets of currently available partial matches of this node child.
        As this method is always invoked following a notification regarding a new partial match received from the child,
        only the subsets containing this new partial match (which is assumed to be the last partial match in the child
        list) are generated.
        The subsets are enforced to satisfy the minimal and maximal size constraints.
        The maximal size constraint is enforced recursively to save as many computations as possible.
        The minimal size constraint on the other hand is enforced via post-processing filtering due to negligible
        overhead.
        """
        child_partial_matches = self._child.get_partial_matches()
        if len(child_partial_matches) == 0:
            return []
        last_partial_match = child_partial_matches[-1]
        # create subsets for all but the last element
        actual_max_size = self.__max_size if self.__max_size is not None else len(child_partial_matches)
        generated_powerset = recursive_powerset_generator(child_partial_matches[:-1], actual_max_size - 1)
        # add the last item to all previously created subsets
        result_powerset = [item + [last_partial_match] for item in generated_powerset]
        # enforce minimal size limit
        result_powerset = [item for item in result_powerset if self.__min_size <= len(item)]
        return result_powerset

    def get_structure_summary(self):
        return "KC", self._child.get_structure_summary()

    @staticmethod
    def partial_match_set_to_event_list(partial_match_set: List[PartialMatch]):
        """
        Converts a set of partial matches into a single list containing all primitive events of the partial
        matches in the set.
        TODO: this is not the way this operator should work!
        """
        min_timestamp = None
        max_timestamp = None
        events = []
        for match in partial_match_set:
            min_timestamp = match.first_timestamp if min_timestamp is None else min(min_timestamp, match.first_timestamp)
            max_timestamp = match.last_timestamp if max_timestamp is None else max(max_timestamp, match.last_timestamp)
            events.extend(match.events)
        return events


class Tree:
    """
    Represents an evaluation tree. Implements the functionality of constructing an actual tree from a "tree positive_structure"
    object returned by a tree builder. Other than that, merely acts as a proxy to the tree root node.
    """
    def __init__(self, tree_structure: tuple, pattern: Pattern, storage_params: TreeStorageParameters):
        self.__root = self.__construct_tree(pattern.positive_structure, tree_structure,
                                            Tree.__get_operator_arg_list(pattern.positive_structure),
                                            pattern.window, None, pattern.consumption_policy)

        if pattern.consumption_policy is not None and \
                pattern.consumption_policy.should_register_event_type_as_single(True):
            for event_type in pattern.consumption_policy.single_types:
                self.__root.register_single_event_type(event_type)

        if pattern.negative_structure is not None:
            self.__adjust_leaf_indices(pattern)
            self.__add_negative_tree_structure(pattern)

        self.__root.apply_formula(pattern.condition)
        self.__root.create_storage_unit(storage_params)

    def __adjust_leaf_indices(self, pattern: Pattern):
        """
        Fixes the values of the leaf indices in the positive tree to take the negative events into account.
        """
        leaf_mapping = {}
        for leaf in self.get_leaves():
            current_index = leaf.get_leaf_index()
            correct_index = pattern.get_index_by_event_name(leaf.get_event_name())
            leaf_mapping[current_index] = correct_index
        self.__update_event_defs(self.__root, leaf_mapping)

    def __update_event_defs(self, node: Node, leaf_mapping: Dict[int, int]):
        """
        Recursively modifies the event indices in the tree specified by the given node.
        """
        if isinstance(node, LeafNode):
            node.set_leaf_index(leaf_mapping[node.get_leaf_index()])
            return
        # this node is an internal node
        event_defs = node.get_event_definitions()
        # no list comprehension is used since we modify the original list
        for i in range(len(event_defs)):
            event_def = event_defs[i]
            event_defs[i] = (leaf_mapping[event_def[0]], event_def[1])
        self.__update_event_defs(node.get_left_subtree(), leaf_mapping)
        self.__update_event_defs(node.get_right_subtree(), leaf_mapping)

    def __add_negative_tree_structure(self, pattern: Pattern):
        """
        Adds the negative nodes at the root of the tree.
        """
        top_operator = pattern.full_structure.get_top_operator()
        negative_event_list = pattern.negative_structure.get_args()
        current_root = self.__root
        for negation_operator in negative_event_list:
            if top_operator == SeqOperator:
                new_root = NegativeSeqNode(pattern.window,
                                           is_unbounded=Tree.__is_unbounded_negative_event(pattern, negation_operator))
            elif top_operator == AndOperator:
                new_root = NegativeAndNode(pattern.window,
                                           is_unbounded=Tree.__is_unbounded_negative_event(pattern, negation_operator))
            else:
                raise Exception("Unsupported operator for negation: %s" % (top_operator,))
            negative_event = negation_operator.arg
            leaf_index = pattern.get_index_by_event_name(negative_event.name)
            negative_leaf = LeafNode(pattern.window, leaf_index, negative_event, new_root)
            new_root.set_subtrees(current_root, negative_leaf)
            negative_leaf.set_parent(new_root)
            current_root.set_parent(new_root)
            current_root = new_root
        self.__root = current_root

    def get_leaves(self):
        return self.__root.get_leaves()

    def get_matches(self):
        while self.__root.has_partial_matches():
            yield self.__root.consume_first_partial_match().events

    def get_structure_summary(self):
        """
        Returns a tuple summarizing the structure of the tree.
        """
        return self.__root.get_structure_summary()

    @staticmethod
    def __get_operator_arg_list(operator: PatternStructure):
        """
        Returns the list of arguments of the given operator for the tree construction process.
        """
        if isinstance(operator, CompositeStructure):
            return operator.args
        if isinstance(operator, UnaryStructure):
            return [operator.arg]
        # a QItem
        return [operator]

    @staticmethod
    def __create_internal_node_by_operator(operator: PatternStructure, sliding_window: timedelta, parent: Node = None):
        """
        Creates an internal node representing a given operator.
        Note that negation node types are intentionally not supported here since the negative part of a pattern is
        added in a separate construction stage.
        """
        operator_type = operator.get_top_operator()
        if operator_type == SeqOperator:
            return SeqNode(sliding_window, parent)
        if operator_type == AndOperator:
            return AndNode(sliding_window, parent)
        if operator_type == KleeneClosureOperator:
            return KleeneClosureNode(sliding_window, operator.min_size, operator.max_size, parent)
        raise Exception("Unknown or unsupported operator %s" % (operator_type,))

    def __handle_primitive_event_or_nested_structure(self, event_index: int, current_operator: PatternStructure,
                                                     sliding_window: timedelta, parent: Node,
                                                     consumption_policy: ConsumptionPolicy):
        """
        Constructs a single leaf node or a subtree with nested structure according to the input parameters.
        """
        if isinstance(current_operator, QItem):
            # the current operator is a primitive event - we should simply create a leaf
            event = current_operator
            if consumption_policy is not None and \
                    consumption_policy.should_register_event_type_as_single(False, event.type):
                parent.register_single_event_type(event.type)
            return LeafNode(sliding_window, event_index, current_operator, parent)

        if isinstance(current_operator, UnaryStructure):
            # the current operator is a unary operator hiding a nested pattern structure
            unary_node = self.__create_internal_node_by_operator(current_operator, sliding_window, parent)
            nested_operator = current_operator.arg
            child = self.__construct_tree(nested_operator, Tree.__create_nested_structure(nested_operator),
                                          Tree.__get_operator_arg_list(nested_operator), sliding_window, unary_node,
                                          consumption_policy)
            unary_node.set_subtree(child)
            return unary_node

        # the current operator is a nested binary operator
        return self.__construct_tree(current_operator, Tree.__create_nested_structure(current_operator),
                                     current_operator.args, sliding_window, parent, consumption_policy)

    def __construct_tree(self, root_operator: PatternStructure, tree_structure: tuple or int,
                         args: List[PatternStructure], sliding_window: timedelta, parent: Node,
                         consumption_policy: ConsumptionPolicy):
        """
        Recursively builds an evaluation tree according to the specified structure.
        """
        if isinstance(root_operator, UnaryStructure) and parent is None:
            # a special case where the top operator of the entire pattern is an unary operator
            return self.__handle_primitive_event_or_nested_structure(tree_structure, root_operator,
                                                                     sliding_window, parent, consumption_policy)

        if type(tree_structure) == int:
            # either a leaf node or an unary operator encapsulating a nested structure
            return self.__handle_primitive_event_or_nested_structure(tree_structure, args[tree_structure],
                                                                     sliding_window, parent, consumption_policy)

<<<<<<< HEAD
    def get_nodes(self):
        return self.__root.get_nodes()


    def get_matches(self):
        while self.__root.has_partial_matches():
            yield self.__root.consume_first_partial_match().events
=======
        # an internal node
        current = self.__create_internal_node_by_operator(root_operator, sliding_window, parent)
        left_structure, right_structure = tree_structure
        left = self.__construct_tree(root_operator, left_structure, args, sliding_window, current, consumption_policy)
        right = self.__construct_tree(root_operator, right_structure, args, sliding_window, current, consumption_policy)
        current.set_subtrees(left, right)
        return current
>>>>>>> 671faf35

    def get_last_matches(self):
        """
        After the system run is completed, retrieves and returns the last pending matches.
        As of now, the only case in which such matches may exist is if a pattern contains an unbounded negative event
        (e.g., SEQ(A,B,NOT(C)), in which case positive partial matches wait for timeout before proceeding to the root.
        """
        if not isinstance(self.__root, NegationNode):
            return []
        # this is the node that contains the pending matches
        first_unbounded_negative_node = self.__root.get_first_unbounded_negative_node()
        if first_unbounded_negative_node is None:
            return []
        first_unbounded_negative_node.flush_pending_matches()
        # the pending matches were released and have hopefully reached the root
        return self.get_matches()

    @staticmethod
    def __create_nested_structure(nested_operator):
        """
        This method is a temporal hack, hopefully it will be removed soon.
        # TODO: calculate the evaluation order in the way it should work - using a tree plan builder
        """
        order = list(range(len(nested_operator.args))) if isinstance(nested_operator, CompositeStructure) else [0]
        ret = order[0]
        for i in range(1, len(order)):
            ret = (ret, order[i])
        return ret

    @staticmethod
    def __is_unbounded_negative_event(pattern: Pattern, negation_operator: NegationOperator):
        """
        Returns True if the negative event represented by the given operator is unbounded (i.e., can appear after the
        entire match is ready and invalidate it) and False otherwise.
        """
        if pattern.full_structure.get_top_operator() != SeqOperator:
            return True
        # for a sequence pattern, a negative event is unbounded if no positive events follow it
        # the implementation below assumes a flat sequence
        sequence_elements = pattern.full_structure.get_args()
        operator_index = sequence_elements.index(negation_operator)
        for i in range(operator_index + 1, len(sequence_elements)):
            if isinstance(sequence_elements[i], QItem):
                return False
        return True

class TreeBasedEvaluationMechanism(EvaluationMechanism):
    """
    An implementation of the tree-based evaluation mechanism.
    """
    def __init__(self, pattern: Pattern, tree_structure: tuple, storage_params: TreeStorageParameters):
        self.__tree = Tree(tree_structure, pattern, storage_params)
        self.__pattern = pattern
        self.__freeze_map = {}
        self.__active_freezers = []
        self.__event_types_listeners = {}

        if pattern.consumption_policy is not None and pattern.consumption_policy.freeze_names is not None:
            self.__init_freeze_map()
    def __init__(self, pattern: Pattern, tree: Tree):


    def get_tree(self):
        return self.__tree

    def eval(self, events: Stream, matches: Stream, is_async=False, file_path=None, time_limit: int = None):
        """
        Activates the tree evaluation mechanism on the input event stream and reports all found patter matches to the
        given output stream.
        """
        self.__register_event_listeners()
        start_time = time.time()
        for event in events:
            if time_limit is not None:
                if time.time() - start_time > time_limit:
                    matches.close()
                    return
            if event.type not in self.__event_types_listeners.keys():
                continue
            self.__remove_expired_freezers(event)
            for leaf in self.__event_types_listeners[event.type]:
                if self.__should_ignore_events_on_leaf(leaf):
                    continue
                self.__try_register_freezer(event, leaf)
                leaf.handle_event(event)
            for match in self.__tree.get_matches():
                matches.add_item(PatternMatch(match))
                self.__remove_matched_freezers(match)
                if is_async:
                        f = open(file_path, "a", encoding='utf-8')
                        for itr in match:
                            f.write("%s \n" % str(itr.payload))
                        f.write("\n")
                        f.close()

        # Now that we finished the input stream, if there were some pending matches somewhere in the tree, we will
        # collect them now
        for match in self.__tree.get_last_matches():
            matches.add_item(PatternMatch(match))
        matches.close()

    def __register_event_listeners(self):
        """
        Register leaf listeners for event types.
        """
        self.__event_types_listeners = {}
        for leaf in self.__tree.get_leaves():
            event_type = leaf.get_event_type()
            if event_type in self.__event_types_listeners.keys():
                self.__event_types_listeners[event_type].append(leaf)
            else:
                self.__event_types_listeners[event_type] = [leaf]

    def __init_freeze_map(self):
        """
        For each event type specified by the user to be a 'freezer', that is, an event type whose appearance blocks
        initialization of new sequences until it is either matched or expires, this method calculates the list of
        leaves to be disabled.
        """
        sequences = self.__pattern.extract_flat_sequences()
        for freezer_event_name in self.__pattern.consumption_policy.freeze_names:
            current_event_name_set = set()
            for sequence in sequences:
                if freezer_event_name not in sequence:
                    continue
                for name in sequence:
                    current_event_name_set.add(name)
                    if name == freezer_event_name:
                        break
            if len(current_event_name_set) > 0:
                self.__freeze_map[freezer_event_name] = current_event_name_set

    def __should_ignore_events_on_leaf(self, leaf: LeafNode):
        """
        If the 'freeze' consumption policy is enabled, checks whether the given event should be dropped based on it.
        """
        if len(self.__freeze_map) == 0:
            # freeze option disabled
            return False
        for freezer in self.__active_freezers:
            for freezer_leaf in self.__event_types_listeners[freezer.type]:
                if freezer_leaf.get_event_name() not in self.__freeze_map:
                    continue
                if leaf.get_event_name() in self.__freeze_map[freezer_leaf.get_event_name()]:
                    return True
        return False

    def __try_register_freezer(self, event: Event, leaf: LeafNode):
        """
        Check whether the current event is a freezer event, and, if positive, register it.
        """
        if leaf.get_event_name() in self.__freeze_map.keys():
            self.__active_freezers.append(event)

    def __remove_matched_freezers(self, match: List[Event]):
        """
        Removes the freezers that have been matched.
        """
        if len(self.__freeze_map) == 0:
            # freeze option disabled
            return False
        self.__active_freezers = [freezer for freezer in self.__active_freezers if freezer not in match]

    def __remove_expired_freezers(self, event: Event):
        """
        Removes the freezers that have been expired.
        """
        if len(self.__freeze_map) == 0:
            # freeze option disabled
            return False
        self.__active_freezers = [freezer for freezer in self.__active_freezers
                                  if event.timestamp - freezer.timestamp <= self.__pattern.window]

    def get_structure_summary(self):
        return self.__tree.get_structure_summary()<|MERGE_RESOLUTION|>--- conflicted
+++ resolved
@@ -222,9 +222,6 @@
     def get_leaves(self):
         return [self]
 
-    def get_nodes(self):
-        return [self]
-
     def apply_formula(self, formula: Formula):
         condition = formula.get_formula_of(self.__event_name)
         if condition is not None:
@@ -395,30 +392,9 @@
             result += self._right_subtree.get_leaves()
         return result
 
-<<<<<<< HEAD
-    def get_nodes(self):
-        result = []
-        if self._left_subtree is not None:
-            result += self._left_subtree.get_nodes()
-        if self._right_subtree is not None:
-            result += self._right_subtree.get_nodes()
-        result += [self]
-        return result
-
-    def apply_formula(self, formula: Formula):
-        names = {item[1].name for item in self._event_defs}
-        condition = formula.get_formula_of(names)
-        self._condition = condition if condition else TrueFormula()
-        self._left_subtree.apply_formula(formula)
-        self._right_subtree.apply_formula(formula)
-
-    def get_event_definitions(self):
-        return self._event_defs
-=======
     def _propagate_condition(self, condition: Formula):
         self._left_subtree.apply_formula(condition)
         self._right_subtree.apply_formula(condition)
->>>>>>> 671faf35
 
     def _set_event_definitions(self,
                                left_event_defs: List[Tuple[int, QItem]], right_event_defs: List[Tuple[int, QItem]]):
@@ -1157,15 +1133,6 @@
             return self.__handle_primitive_event_or_nested_structure(tree_structure, args[tree_structure],
                                                                      sliding_window, parent, consumption_policy)
 
-<<<<<<< HEAD
-    def get_nodes(self):
-        return self.__root.get_nodes()
-
-
-    def get_matches(self):
-        while self.__root.has_partial_matches():
-            yield self.__root.consume_first_partial_match().events
-=======
         # an internal node
         current = self.__create_internal_node_by_operator(root_operator, sliding_window, parent)
         left_structure, right_structure = tree_structure
@@ -1173,7 +1140,6 @@
         right = self.__construct_tree(root_operator, right_structure, args, sliding_window, current, consumption_policy)
         current.set_subtrees(left, right)
         return current
->>>>>>> 671faf35
 
     def get_last_matches(self):
         """
@@ -1220,6 +1186,7 @@
                 return False
         return True
 
+
 class TreeBasedEvaluationMechanism(EvaluationMechanism):
     """
     An implementation of the tree-based evaluation mechanism.
@@ -1233,11 +1200,6 @@
 
         if pattern.consumption_policy is not None and pattern.consumption_policy.freeze_names is not None:
             self.__init_freeze_map()
-    def __init__(self, pattern: Pattern, tree: Tree):
-
-
-    def get_tree(self):
-        return self.__tree
 
     def eval(self, events: Stream, matches: Stream, is_async=False, file_path=None, time_limit: int = None):
         """
