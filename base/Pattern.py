<<<<<<< HEAD
from base.Formula import Formula
from base.PatternStructure import PatternStructure, QItem, CompositeStructure
from datetime import timedelta
from misc.StatisticsTypes import StatisticsTypes
from base.PatternStructure import NegationOperator
=======
from functools import reduce
from typing import List

from base.Event import Event
from base.Formula import Formula, EqFormula, IdentifierTerm, MinusTerm, AtomicTerm, AndFormula
from base.PatternStructure import PatternStructure
from datetime import timedelta
from misc.StatisticsTypes import StatisticsTypes
from base.PatternStructure import SeqOperator, QItem
from misc.ConsumptionPolicy import ConsumptionPolicy
>>>>>>> 0e03a7ba


class Pattern:
    """
    A pattern has several fields:
<<<<<<< HEAD
    - A structure represented by a tree of operators over the primitive events (e.g., SEQ(A,B*, AND(C, NOT(D), E))).
    The entire pattern structure is divided into a positive and a negative component to allow for different treatment
    during evaluation.
    - A condition to be satisfied by the primitive events. This condition might encapsulate multiple nested conditions.
    - A time window for the pattern matches to occur within.
    A pattern can also carry statistics with it, in order to enable advanced
    tree construction mechanisms - this is hopefully a temporary hack.
    """
    def __init__(self, pattern_structure: PatternStructure, pattern_matching_condition: Formula,
                 time_window: timedelta):
        if not isinstance(pattern_structure, CompositeStructure):
            raise Exception("The top pattern operator must be composite")
        self.full_structure = pattern_structure
        self.positive_structure = pattern_structure.duplicate()
        self.negative_structure = self.__extract_negative_structure()

=======
    - a structure represented by a tree of operators over the primitive events (e.g., SEQ(A,B*, AND(C, NOT(D), E)));
    - a condition to be satisfied by the primitive events (might consist of multiple nested conditions);
    - a time window for the pattern matches to occur within;
    - a ConsumptionPolicy object that contains the policies that filter certain partial matches.
    A pattern can also carry statistics with it, in order to enable advanced
    tree construction mechanisms - this is hopefully a temporary hack.
    """
    def __init__(self, pattern_structure: PatternStructure, pattern_matching_condition: Formula = None,
                 time_window: timedelta = timedelta.max, consumption_policy: ConsumptionPolicy = None):
        self.structure = pattern_structure
>>>>>>> 0e03a7ba
        self.condition = pattern_matching_condition
        self.window = time_window

        self.statistics_type = StatisticsTypes.NO_STATISTICS
        self.statistics = None
        self.consumption_policy = consumption_policy

        if consumption_policy is not None:
            if consumption_policy.single_event_strategy is not None and consumption_policy.single_types is None:
                # must be initialized to contain all event types in the pattern
                consumption_policy.single_types = self.get_all_event_types()
            if consumption_policy.contiguous_names is not None:
                self.__init_strict_formulas(pattern_structure)

    def set_statistics(self, statistics_type: StatisticsTypes, statistics: object):
        """
        Sets the statistical properties related to the events and conditions of this pattern.
        """
        self.statistics_type = statistics_type
        self.statistics = statistics

<<<<<<< HEAD
    def __extract_negative_structure(self):
        """
        If the pattern definition includes negative events, this method extracts them into a dedicated
        PatternStructure object. Otherwise, None is returned.
        As of this version, nested negation operators and negation operators in non-flat patterns
        are not supported. Also, the extracted negative events are put in a simple flat positive_structure.
        """
        negative_structure = self.positive_structure.duplicate_top_operator()
        for arg in self.positive_structure.get_args():
            if type(arg) == NegationOperator:
                # a negative event was found and needs to be extracted
                negative_structure.args.append(arg)
            elif type(arg) != QItem:
                # TODO: nested operator support should be provided here
                pass
        if len(negative_structure.get_args()) == 0:
            # the given pattern is entirely positive
            return None
        if len(negative_structure.get_args()) == len(self.positive_structure.get_args()):
            raise Exception("The pattern contains no positive events")
        # Remove all negative events from the positive structure
        # TODO: support nested operators
        for arg in negative_structure.get_args():
            self.positive_structure.get_args().remove(arg)
        return negative_structure

    def get_index_by_event_name(self, event_name: str):
        """
        Returns the position of the given event name in the pattern.
        Note: nested patterns are not yet supported.
        """
        found_positions = [index for (index, curr_structure) in enumerate(self.full_structure.get_args())
                           if curr_structure.contains_event(event_name)]
        if len(found_positions) == 0:
            raise Exception("Event name %s not found in pattern" % (event_name,))
        if len(found_positions) > 1:
            raise Exception("Multiple appearances of the event name %s are found in the pattern" % (event_name,))
        return found_positions[0]
=======
    def get_all_event_types(self):
        """
        Returns all event types in the pattern.
        """
        return set(self.__get_all_event_types_aux(self.structure))

    def __get_all_event_types_aux(self, structure: PatternStructure):
        """
        An auxiliary method for returning all event types in the pattern.
        """
        if structure.get_top_operator() == QItem:
            return [structure.event_type]
        return reduce(lambda x, y: x+y, [self.__get_all_event_types_aux(arg) for arg in structure.args])

    def __init_strict_formulas(self, pattern_structure: PatternStructure):
        """
        Augment the pattern with the contiguity constraints specified as a part of the consumption policy.
        """
        if pattern_structure.get_top_operator() == QItem:
            return
        args = pattern_structure.args
        for i in range(len(args)):
            self.__init_strict_formulas(args[i])
        if pattern_structure.get_top_operator() != SeqOperator:
            return
        for contiguous_sequence in self.consumption_policy.contiguous_names:
            for i in range(len(contiguous_sequence) - 1):
                for j in range(len(args) - 1):
                    if args[i].get_top_operator() != QItem or args[i + 1].get_top_operator() != QItem:
                        continue
                    if contiguous_sequence[i] != args[j].name:
                        continue
                    if contiguous_sequence[i + 1] != args[j + 1].name:
                        raise Exception("Contiguity constraints contradict the pattern structure: " +
                                        "%s must follow %s" % (contiguous_sequence[i], contiguous_sequence[i + 1]))
                    self.__add_contiguity_condition(args[i].name, args[i + 1].name)

    def __add_contiguity_condition(self, first_name: str, second_name: str):
        """
        Augment the pattern condition with a contiguity constraint between the given event names.
        """
        self.condition = AndFormula(
            self.condition,
            EqFormula(
                IdentifierTerm(first_name, lambda x: x[Event.INDEX_ATTRIBUTE_NAME]),
                MinusTerm(IdentifierTerm(second_name, lambda x: x[Event.INDEX_ATTRIBUTE_NAME]), AtomicTerm(1))
            )
        )

    def extract_flat_sequences(self) -> List[List[str]]:
        """
        Returns a list of all flat sequences in the pattern.
        For now, nested operators inside the scope of a sequence are not supported. For example,
        in the pattern SEQ(A,AND(B,C),D) there are two hidden sequences [A,B,D] and [A,C,D], but this method will
        not return them as of now.
        """
        return self.__extract_flat_sequences_aux(self.structure)

    def __extract_flat_sequences_aux(self, pattern_structure: PatternStructure) -> List[List[str]] or None:
        """
        An auxiliary method for extracting flat sequences from the pattern.
        """
        if pattern_structure.get_top_operator() == QItem:
            return None
        if pattern_structure.get_top_operator() == SeqOperator:
            # note the double brackets - we return a list composed of a single list representing this sequence
            return [[arg.name for arg in pattern_structure.args if arg.get_top_operator() == QItem]]
        # the pattern is a composite pattern but not a flat sequence
        result = []
        for arg in pattern_structure.args:
            nested_sequences = self.__extract_flat_sequences_aux(arg)
            if nested_sequences is not None:
                result.extend(nested_sequences)
        return result
>>>>>>> 0e03a7ba
<|MERGE_RESOLUTION|>--- conflicted
+++ resolved
@@ -1,27 +1,18 @@
-<<<<<<< HEAD
-from base.Formula import Formula
-from base.PatternStructure import PatternStructure, QItem, CompositeStructure
-from datetime import timedelta
-from misc.StatisticsTypes import StatisticsTypes
-from base.PatternStructure import NegationOperator
-=======
 from functools import reduce
 from typing import List
 
 from base.Event import Event
 from base.Formula import Formula, EqFormula, IdentifierTerm, MinusTerm, AtomicTerm, AndFormula
-from base.PatternStructure import PatternStructure
+from base.PatternStructure import PatternStructure, QItem, CompositeStructure
 from datetime import timedelta
 from misc.StatisticsTypes import StatisticsTypes
-from base.PatternStructure import SeqOperator, QItem
+from base.PatternStructure import SeqOperator, QItem, NegationOperator
 from misc.ConsumptionPolicy import ConsumptionPolicy
->>>>>>> 0e03a7ba
 
 
 class Pattern:
     """
     A pattern has several fields:
-<<<<<<< HEAD
     - A structure represented by a tree of operators over the primitive events (e.g., SEQ(A,B*, AND(C, NOT(D), E))).
     The entire pattern structure is divided into a positive and a negative component to allow for different treatment
     during evaluation.
@@ -38,18 +29,6 @@
         self.positive_structure = pattern_structure.duplicate()
         self.negative_structure = self.__extract_negative_structure()
 
-=======
-    - a structure represented by a tree of operators over the primitive events (e.g., SEQ(A,B*, AND(C, NOT(D), E)));
-    - a condition to be satisfied by the primitive events (might consist of multiple nested conditions);
-    - a time window for the pattern matches to occur within;
-    - a ConsumptionPolicy object that contains the policies that filter certain partial matches.
-    A pattern can also carry statistics with it, in order to enable advanced
-    tree construction mechanisms - this is hopefully a temporary hack.
-    """
-    def __init__(self, pattern_structure: PatternStructure, pattern_matching_condition: Formula = None,
-                 time_window: timedelta = timedelta.max, consumption_policy: ConsumptionPolicy = None):
-        self.structure = pattern_structure
->>>>>>> 0e03a7ba
         self.condition = pattern_matching_condition
         self.window = time_window
 
@@ -71,7 +50,6 @@
         self.statistics_type = statistics_type
         self.statistics = statistics
 
-<<<<<<< HEAD
     def __extract_negative_structure(self):
         """
         If the pattern definition includes negative events, this method extracts them into a dedicated
@@ -110,7 +88,7 @@
         if len(found_positions) > 1:
             raise Exception("Multiple appearances of the event name %s are found in the pattern" % (event_name,))
         return found_positions[0]
-=======
+
     def get_all_event_types(self):
         """
         Returns all event types in the pattern.
@@ -184,5 +162,4 @@
             nested_sequences = self.__extract_flat_sequences_aux(arg)
             if nested_sequences is not None:
                 result.extend(nested_sequences)
-        return result
->>>>>>> 0e03a7ba
+        return result