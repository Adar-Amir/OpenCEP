--- conflicted
+++ resolved
@@ -706,7 +706,6 @@
 nonFrequencyTailoredPatternSearchTest()
 frequencyTailoredPatternSearchTest()
 
-<<<<<<< HEAD
 #Consumption Policies Tests
 singleType1PolicyPatternSearchTest()
 singleType2PolicyPatternSearchTest()
@@ -714,11 +713,10 @@
 contiguousPolicy2PatternSearchTest()
 freezePolicyPatternSearchTest()
 freezePolicy2PatternSearchTest()
-=======
+
 # Twitter tests
 try:
     from TwitterTest import run_twitter_sanity_check
     run_twitter_sanity_check()
 except ImportError:  # tweepy might not be installed
-    pass
->>>>>>> 212d7deb
+    pass