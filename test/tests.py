--- conflicted
+++ resolved
@@ -92,7 +92,7 @@
     eval_mechanism_type=EvaluationMechanismTypes.TRIVIAL_LEFT_DEEP_TREE,
     eval_mechanism_params=None,
     events=None,
-    storage_params = None
+    storage_params=None,
 ):
     if createTestFile:
         createTest(testName, patterns, events)
@@ -101,11 +101,8 @@
     else:
         events = events.duplicate()
 
-<<<<<<< HEAD
-=======
     storage_params = TreeStorageParameters(True)
 
->>>>>>> 96821cc1
     cep = CEP(patterns, eval_mechanism_type, eval_mechanism_params, storage_params=storage_params)
     running_time = cep.run(events)
     matches = cep.get_pattern_match_stream()
@@ -119,18 +116,20 @@
     runTest.over_all_time += running_time
     os.remove(actual_matches_path)
 
+
 def runBenchMark(
     testName,
     patterns,
     eval_mechanism_type=EvaluationMechanismTypes.TRIVIAL_LEFT_DEEP_TREE,
     eval_mechanism_params=None,
     events=None,
-    storage_params = None
+    storage_params=None,
 ):
-"""
+    """
     this runs a bench mark ,since some outputs for benchmarks are very large,
     we assume correct functionality and check runtimes. (not a test)
-"""
+    """
+
     if events is None:
         events = nasdaqEventStream.duplicate()
     else:
@@ -138,11 +137,9 @@
 
     cep = CEP(patterns, eval_mechanism_type, eval_mechanism_params, storage_params=storage_params)
     running_time = cep.run(events)
-    print(
-        "Bench Mark %s completed, Time Passed: %s"
-        % (testName, running_time)
-    )
+    print("Bench Mark %s completed, Time Passed: %s" % (testName, running_time))
     runTest.over_all_time += running_time
+
 
 def oneArgumentsearchTest(createTestFile=False):
     pattern = Pattern(
@@ -926,6 +923,7 @@
         events=nasdaqEventStream,
     )
 
+
 def sortedStorageTest(createTestFile=False):
     pattern = Pattern(
         AndOperator([QItem("DRIV", "a"), QItem("MSFT", "b"), QItem("CBRL", "c")]),
@@ -947,31 +945,39 @@
         events=nasdaqEventStream,
     )
 
-def sortedStorageBenchMarkTest(createTestFile = False):
+
+def sortedStorageBenchMarkTest(createTestFile=False):
     pattern = Pattern(
         AndOperator([QItem("DRIV", "a"), QItem("MSFT", "b"), QItem("CBRL", "c"), QItem("MSFT", "m")]),
         AndFormula(
-            GreaterThanEqFormula(IdentifierTerm("b", lambda x: x["Lowest Price"]), IdentifierTerm("a", lambda x: x["Lowest Price"])),
-            AndFormula(
-                GreaterThanEqFormula(IdentifierTerm("b", lambda x: x["Peak Price"]), IdentifierTerm("c", lambda x: x["Peak Price"])),
-                GreaterThanEqFormula(IdentifierTerm("b", lambda x: x["Lowest Price"]), IdentifierTerm("m", lambda x: x["Lowest Price"]))
-            )
-        ),
-        timedelta.max
-    )
-    runBenchMark('sortedStorageBenchMark - default storage', [pattern])
-
-    storage_params = TreeStorageParameters(True, {"a": 1,"b": 10 ,"c": 1,"m": 1}) 
-    runBenchMark('sortedStorageBenchMark - sorted storage', [pattern], storage_params = storage_params)
-
-
-#region Unit Tests
+            GreaterThanEqFormula(
+                IdentifierTerm("b", lambda x: x["Lowest Price"]), IdentifierTerm("a", lambda x: x["Lowest Price"])
+            ),
+            AndFormula(
+                GreaterThanEqFormula(
+                    IdentifierTerm("b", lambda x: x["Peak Price"]), IdentifierTerm("c", lambda x: x["Peak Price"])
+                ),
+                GreaterThanEqFormula(
+                    IdentifierTerm("b", lambda x: x["Lowest Price"]), IdentifierTerm("m", lambda x: x["Lowest Price"])
+                ),
+            ),
+        ),
+        timedelta.max,
+    )
+    runBenchMark("sortedStorageBenchMark - default storage", [pattern])
+
+    storage_params = TreeStorageParameters(True, {"a": 1, "b": 10, "c": 1, "m": 1})
+    runBenchMark("sortedStorageBenchMark - sorted storage", [pattern], storage_params=storage_params)
+
+
+# region Unit Tests
 from test.UnitTests.test_storage import run_storage_tests
+
 run_storage_tests()
 
-#endregion
-
-#region - Tests
+# endregion
+
+# region - Tests
 
 runTest.over_all_time = 0
 oneArgumentsearchTest()
@@ -1009,12 +1015,12 @@
 frequencyTailoredPatternSearchTest()
 sortedStorageTest()
 
-#endregion
-
-#region - Bench Marks 
+# endregion
+
+# region - Bench Marks
 
 sortedStorageBenchMarkTest()
 
-#endregion
+# endregion
 
 print("Finished running all tests, overall time: %s" % runTest.over_all_time)
