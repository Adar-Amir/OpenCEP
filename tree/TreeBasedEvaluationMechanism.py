from typing import Dict
from base.DataFormatter import DataFormatter
from base.Event import Event
from plan.TreePlan import TreePlan
from stream.Stream import InputStream, OutputStream
from misc.Utils import *
from tree.nodes.LeafNode import LeafNode
from tree.PatternMatchStorage import TreeStorageParameters
from evaluation.EvaluationMechanism import EvaluationMechanism
from misc.ConsumptionPolicy import *
from plan.multi.MultiPatternEvaluationParameters import MultiPatternEvaluationParameters
from tree.MultiPatternTree import MultiPatternTree
from statistics_collector import StatisticsCollector
from tree.Tree import Tree


class TreeBasedEvaluationMechanism(EvaluationMechanism):
    """
    An implementation of the tree-based evaluation mechanism.
    """
    def __init__(self, pattern_to_tree_plan_map: Dict[Pattern, TreePlan],
                 storage_params: TreeStorageParameters,
                 statistics_collector,
                 multi_pattern_eval_params: MultiPatternEvaluationParameters = MultiPatternEvaluationParameters()):


        is_multi_pattern_mode = len(pattern_to_tree_plan_map) > 1
        if is_multi_pattern_mode:
            self.__tree = MultiPatternTree(pattern_to_tree_plan_map, storage_params, multi_pattern_eval_params)
        else:
            self.__tree = Tree(list(pattern_to_tree_plan_map.values())[0],
                               list(pattern_to_tree_plan_map)[0], storage_params)
            self.__statistics_collector = statistics_collector

        self.__event_types_listeners = {}

        # The remainder of the initialization process is only relevant for the freeze map feature. This feature can
        # only be enabled in single-pattern mode.
        self.__pattern = list(pattern_to_tree_plan_map)[0] if not is_multi_pattern_mode else None
        self.__freeze_map = {}
        self.__active_freezers = []
        if not is_multi_pattern_mode and self.__pattern.consumption_policy is not None and \
                self.__pattern.consumption_policy.freeze_names is not None:
            self.__init_freeze_map()

        self.__statistics_collector = statistics_collector

    def eval(self, events: InputStream, matches: OutputStream, data_formatter: DataFormatter):
        """
        Activates the tree evaluation mechanism on the input event stream and reports all found pattern matches to the
        given output stream.
        """
        self.__register_event_listeners()

        for raw_event in events:
            event = Event(raw_event, data_formatter)
            if event.type not in self.__event_types_listeners.keys():
                continue
            self.__remove_expired_freezers(event)
<<<<<<< HEAD
            # self.statistics_collector.handle_event(event)
=======

            self.__statistics_collector.event_handler(event)
            # self.__optimizer.optimize()
>>>>>>> 25b1c919

            for leaf in self.__event_types_listeners[event.type]:
                if self.__should_ignore_events_on_leaf(leaf):
                    continue
                self.__try_register_freezer(event, leaf)
                leaf.handle_event(event)
            for match in self.__tree.get_matches():
                matches.add_item(match)
                self.__remove_matched_freezers(match.events)

        # Now that we finished the input stream, if there were some pending matches somewhere in the tree, we will
        # collect them now
        for match in self.__tree.get_last_matches():
            matches.add_item(match)
        matches.close()

    def __register_event_listeners(self):
        """
        Register leaf listeners for event types.
        """
        self.__event_types_listeners = {}
        for leaf in self.__tree.get_leaves():
            event_type = leaf.get_event_type()
            if event_type in self.__event_types_listeners.keys():
                self.__event_types_listeners[event_type].append(leaf)
            else:
                self.__event_types_listeners[event_type] = [leaf]

    def __init_freeze_map(self):
        """
        For each event type specified by the user to be a 'freezer', that is, an event type whose appearance blocks
        initialization of new sequences until it is either matched or expires, this method calculates the list of
        leaves to be disabled.
        """
        sequences = self.__pattern.extract_flat_sequences()
        for freezer_event_name in self.__pattern.consumption_policy.freeze_names:
            current_event_name_set = set()
            for sequence in sequences:
                if freezer_event_name not in sequence:
                    continue
                for name in sequence:
                    current_event_name_set.add(name)
                    if name == freezer_event_name:
                        break
            if len(current_event_name_set) > 0:
                self.__freeze_map[freezer_event_name] = current_event_name_set

    def __should_ignore_events_on_leaf(self, leaf: LeafNode):
        """
        If the 'freeze' consumption policy is enabled, checks whether the given event should be dropped based on it.
        """
        if len(self.__freeze_map) == 0:
            # freeze option disabled
            return False
        for freezer in self.__active_freezers:
            for freezer_leaf in self.__event_types_listeners[freezer.type]:
                if freezer_leaf.get_event_name() not in self.__freeze_map:
                    continue
                if leaf.get_event_name() in self.__freeze_map[freezer_leaf.get_event_name()]:
                    return True
        return False

    def __try_register_freezer(self, event: Event, leaf: LeafNode):
        """
        Check whether the current event is a freezer event, and, if positive, register it.
        """
        if leaf.get_event_name() in self.__freeze_map.keys():
            self.__active_freezers.append(event)

    def __remove_matched_freezers(self, match_events: List[Event]):
        """
        Removes the freezers that have been matched.
        """
        if len(self.__freeze_map) == 0:
            # freeze option disabled
            return False
        self.__active_freezers = [freezer for freezer in self.__active_freezers if freezer not in match_events]

    def __remove_expired_freezers(self, event: Event):
        """
        Removes the freezers that have been expired.
        """

        if len(self.__freeze_map) == 0:
            # freeze option disabled
            return False
        self.__active_freezers = [freezer for freezer in self.__active_freezers
                                  if event.timestamp - freezer.timestamp <= self.__pattern.window]

    def get_structure_summary(self):
        return self.__tree.get_structure_summary()

    def __repr__(self):
        return self.get_structure_summary()<|MERGE_RESOLUTION|>--- conflicted
+++ resolved
@@ -57,13 +57,9 @@
             if event.type not in self.__event_types_listeners.keys():
                 continue
             self.__remove_expired_freezers(event)
-<<<<<<< HEAD
-            # self.statistics_collector.handle_event(event)
-=======
 
             self.__statistics_collector.event_handler(event)
             # self.__optimizer.optimize()
->>>>>>> 25b1c919
 
             for leaf in self.__event_types_listeners[event.type]:
                 if self.__should_ignore_events_on_leaf(leaf):
