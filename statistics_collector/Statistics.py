import copy
from abc import ABC, abstractmethod
from datetime import datetime, timedelta
from base.Event import Event
from base.Pattern import Pattern
from misc.Statistics import calculate_selectivity_matrix
from statistics_collector.StatisticsWrapper import ArrivalRatesWrapper, SelectivityWrapper, \
    SelectivityAndArrivalRatesWrapper
from statistics_collector.StatisticEventData import StatisticEventData


class Statistics(ABC):
    """
    An abstract class for statistics.
    """

    @abstractmethod
    def update(self, event: Event):
        """
        Given the newly arrived event, update the statistics.
        """
        pass

    @abstractmethod
    def get_statistics(self):
        """
        Return the current statistics.
        """
        pass


class ArrivalRatesStatistics(Statistics):
    """
    Represents the the arrival rates statistics.
    """

    def __init__(self, time_window: timedelta, pattern: Pattern):
<<<<<<< HEAD
        primitive_events = pattern.get_primitive_events()
        self.arrival_rates = [0.0] * len(primitive_events)

        self.event_type_to_indexes_map = {}
        for i, arg in enumerate(primitive_events):
            if arg.get_type() in self.event_type_to_indexes_map:
                self.event_type_to_indexes_map[arg.get_type()].append(i)
=======
        args = pattern.get_primitive_events()
        self.arrival_rates = [0.0] * len(args)

        self.event_type_to_indexes_map = {}
        for i, event in enumerate(args):
            if event.type in self.event_type_to_indexes_map:
                self.event_type_to_indexes_map[event.type].append(i)
>>>>>>> 99d6274a
            else:
                self.event_type_to_indexes_map[arg.get_type()] = [i]

        self.events_arrival_time = []
        self.time_window = time_window

    def update(self, event: Event):
        event_type = event.type
        time = datetime.now()

        if event_type in self.event_type_to_indexes_map:
            indexes = self.event_type_to_indexes_map[event_type]
            for index in indexes:
                self.arrival_rates[index] += 1
                self.events_arrival_time.append(StatisticEventData(time, event_type))

        self.__remove_expired_events(time)

    def __remove_expired_events(self, last_timestamp: datetime):
        """
        This method is efficient if we call this function every time we update statistics and
        our assumption that is more efficient then binary search because we know that ther is
        a little mount of expired event in the beginning.
        In addition, if we use this function not every time we update statistics but rather when
        the evaluation want get statistics the efficient method to implement this function is
        probably by binary search.
        """
        is_removed_elements = False
        for i, event_time in enumerate(self.events_arrival_time):
            if last_timestamp - event_time.timestamp > self.time_window:
                indexes = self.event_type_to_indexes_map[event_time.event_type]
                for index in indexes:
                    self.arrival_rates[index] -= 1

            else:
                is_removed_elements = True
                self.events_arrival_time = self.events_arrival_time[i:]
                break

        if not is_removed_elements:
            self.events_arrival_time = []

    def get_statistics(self):
        return copy.deepcopy(ArrivalRatesWrapper(self.arrival_rates))


class SelectivityStatistics(Statistics):
    """
    Represents the arrival rates statistics.
    NOTE: Currently, this statistic ignores time window
    """

    # TODO: Implement selectivity that also takes into account a time window

    def __init__(self, pattern: Pattern):
        self.pattern = pattern
        self.args = pattern.get_primitive_events()
<<<<<<< HEAD
        self.args_num = len(self.args)

        self.selectivity_matrix = [[1.0 for _ in range(self.args_num)] for _ in range(self.args_num)]
        self.success_counter = {}
        self.total_counter = {}

        self.event_type_to_arg_indexes_map = {}
        for i, arg in enumerate(self.args):
            if arg.get_type() in self.event_type_to_arg_indexes_map:
                self.event_type_to_arg_indexes_map[arg.get_type()].append(i)
            else:
                self.event_type_to_arg_indexes_map[arg.get_type()] = [i]

=======
        self.args_len = len(self.args)
>>>>>>> 99d6274a
        self.args_index_to_events_common_conditions_indexes_map = {}
        self.i_j_to_condition_map = {}
        self.condition_to_total_map = {}
        self.condition_to_success_count_map = {}
<<<<<<< HEAD
        self.events = {arg.get_type(): [] for arg in self.args}
        self.is_sequence = True
        self.flag = {}
=======
        self.event_type_to_arg_indexes_map = {}
        self.event_type_to_events_map = {primitive_event.type: [] for primitive_event in self.args}
        self.selectivity_matrix = [[1.0 for _ in range(self.args_len)] for _ in range(self.args_len)]
>>>>>>> 99d6274a

        self.init()

    def update(self, event1: Event):
        event1_type = event1.type
        self.event_type_to_events_map[event1_type].append(event1)
        event1_arg_indexes = self.event_type_to_arg_indexes_map[event1_type]
        used_conditions = {}
        for event1_arg_index in event1_arg_indexes:
            for events_common_conditions_index in self.args_index_to_events_common_conditions_indexes_map[event1_arg_index]:
                condition = self.i_j_to_condition_map[(event1_arg_index, events_common_conditions_index)]
                if str(condition) in used_conditions:
                    i, j = used_conditions[str(condition)]
                    self.selectivity_matrix[event1_arg_index][events_common_conditions_index] = \
                        self.selectivity_matrix[i][j]
                    continue
                used_conditions[str(condition)] = [event1_arg_index, events_common_conditions_index]

                arg_type = self.args[events_common_conditions_index].get_type()

                if event1_arg_index == events_common_conditions_index:
                    self.condition_to_total_map[str(condition)] += 1
<<<<<<< HEAD
                    if condition.eval({self.args[arg_index].get_name(): event1.payload}):
                        self.condition_to_success_count_map[str(condition)] += 1

                else:
                    for event2 in self.events[arg_type]:
                        self.condition_to_total_map[str(condition)] += 1
                        if condition.eval({self.args[arg_index].name: event1.payload,
                                           self.args[events_common_conditions_index].name: event2.payload}):
                            self.condition_to_success_count_map[str(condition)] += 1
                if self.condition_to_total_map[str(condition)] == 0:
                    continue
                sel = self.condition_to_success_count_map[str(condition)] / self.condition_to_total_map[
                    str(condition)] if self.condition_to_total_map[str(condition)] else 1.0
                self.selectivity_matrix[arg_index][events_common_conditions_index] = sel
=======
                    if condition.eval({self.args[event1_arg_index].name: event1.payload}):
                        self.condition_to_success_count_map[str(condition)] += 1

                else:
                    for event2 in self.event_type_to_events_map[e_type]:
                        self.condition_to_total_map[str(condition)] += 1
                        if condition.eval({self.args[event1_arg_index].name: event1.payload, self.args[events_common_conditions_index].name: event2.payload}):
                            self.condition_to_success_count_map[str(condition)] += 1
                if self.condition_to_total_map[str(condition)] == 0:
                    continue
                sel = self.condition_to_success_count_map[str(condition)] / self.condition_to_total_map[str(condition)]
                self.selectivity_matrix[event1_arg_index][events_common_conditions_index] = sel
>>>>>>> 99d6274a

    def get_statistics(self):
        return copy.deepcopy(SelectivityWrapper(self.selectivity_matrix))

    def init(self):
        self.init_event_type_to_arg_indexes_map()
        self.init_condition_maps()

    def init_event_type_to_arg_indexes_map(self):
        for i, primitive_event in enumerate(self.args):
            if primitive_event.type in self.event_type_to_arg_indexes_map:
                self.event_type_to_arg_indexes_map[primitive_event.type].append(i)
            else:
                self.event_type_to_arg_indexes_map[primitive_event.type] = [i]

    def init_condition_maps(self):
        for i in range(self.args_len):
            for j in range(i + 1):
                condition = self.pattern.condition.get_condition_of({self.args[i].get_name(), self.args[j].get_name()})
                if condition is not None:
                    if i in self.args_index_to_events_common_conditions_indexes_map:
                        self.args_index_to_events_common_conditions_indexes_map[i].append(j)
                    else:
                        self.args_index_to_events_common_conditions_indexes_map[i] = [j]
                    if i != j:
                        if j in self.args_index_to_events_common_conditions_indexes_map:
                            self.args_index_to_events_common_conditions_indexes_map[j].append(i)
                        else:
                            self.args_index_to_events_common_conditions_indexes_map[j] = [i]

                    self.i_j_to_condition_map[(i, j)] = self.i_j_to_condition_map[(j, i)] = condition
                    self.condition_to_total_map[str(condition)] = 0
                    self.condition_to_success_count_map[str(condition)] = 0


class SelectivityAndArrivalRatesStatistics(Statistics):
    """
    Represents both the arrival rates and selectivity statistics.
    """

    def __init__(self, arrival_rates: ArrivalRatesStatistics, selectivity_matrix: SelectivityStatistics):
        self.arrival_rates = arrival_rates
        self.selectivity_matrix = selectivity_matrix

    def update(self, event: Event):
        self.arrival_rates.update(event)
        self.selectivity_matrix.update(event)

    def get_statistics(self):
        arrival_rates = self.arrival_rates.arrival_rates
        selectivity_matrix = self.selectivity_matrix.selectivity_matrix
        return copy.deepcopy(SelectivityAndArrivalRatesWrapper(arrival_rates, selectivity_matrix))


class FrequencyDict(Statistics):
    """
    Not implemented
    """

    def __init__(self):
        self.frequency_dict = {}

    def update(self, event):
        pass

    def get_statistics(self):
        return self.frequency_dict<|MERGE_RESOLUTION|>--- conflicted
+++ resolved
@@ -13,7 +13,6 @@
     """
     An abstract class for statistics.
     """
-
     @abstractmethod
     def update(self, event: Event):
         """
@@ -33,9 +32,7 @@
     """
     Represents the the arrival rates statistics.
     """
-
     def __init__(self, time_window: timedelta, pattern: Pattern):
-<<<<<<< HEAD
         primitive_events = pattern.get_primitive_events()
         self.arrival_rates = [0.0] * len(primitive_events)
 
@@ -43,15 +40,6 @@
         for i, arg in enumerate(primitive_events):
             if arg.get_type() in self.event_type_to_indexes_map:
                 self.event_type_to_indexes_map[arg.get_type()].append(i)
-=======
-        args = pattern.get_primitive_events()
-        self.arrival_rates = [0.0] * len(args)
-
-        self.event_type_to_indexes_map = {}
-        for i, event in enumerate(args):
-            if event.type in self.event_type_to_indexes_map:
-                self.event_type_to_indexes_map[event.type].append(i)
->>>>>>> 99d6274a
             else:
                 self.event_type_to_indexes_map[arg.get_type()] = [i]
 
@@ -103,42 +91,19 @@
     Represents the arrival rates statistics.
     NOTE: Currently, this statistic ignores time window
     """
-
     # TODO: Implement selectivity that also takes into account a time window
 
     def __init__(self, pattern: Pattern):
         self.pattern = pattern
         self.args = pattern.get_primitive_events()
-<<<<<<< HEAD
-        self.args_num = len(self.args)
-
-        self.selectivity_matrix = [[1.0 for _ in range(self.args_num)] for _ in range(self.args_num)]
-        self.success_counter = {}
-        self.total_counter = {}
-
-        self.event_type_to_arg_indexes_map = {}
-        for i, arg in enumerate(self.args):
-            if arg.get_type() in self.event_type_to_arg_indexes_map:
-                self.event_type_to_arg_indexes_map[arg.get_type()].append(i)
-            else:
-                self.event_type_to_arg_indexes_map[arg.get_type()] = [i]
-
-=======
         self.args_len = len(self.args)
->>>>>>> 99d6274a
         self.args_index_to_events_common_conditions_indexes_map = {}
         self.i_j_to_condition_map = {}
         self.condition_to_total_map = {}
         self.condition_to_success_count_map = {}
-<<<<<<< HEAD
-        self.events = {arg.get_type(): [] for arg in self.args}
-        self.is_sequence = True
-        self.flag = {}
-=======
         self.event_type_to_arg_indexes_map = {}
         self.event_type_to_events_map = {primitive_event.type: [] for primitive_event in self.args}
         self.selectivity_matrix = [[1.0 for _ in range(self.args_len)] for _ in range(self.args_len)]
->>>>>>> 99d6274a
 
         self.init()
 
@@ -157,26 +122,10 @@
                     continue
                 used_conditions[str(condition)] = [event1_arg_index, events_common_conditions_index]
 
-                arg_type = self.args[events_common_conditions_index].get_type()
+                e_type = self.args[events_common_conditions_index].type
 
                 if event1_arg_index == events_common_conditions_index:
                     self.condition_to_total_map[str(condition)] += 1
-<<<<<<< HEAD
-                    if condition.eval({self.args[arg_index].get_name(): event1.payload}):
-                        self.condition_to_success_count_map[str(condition)] += 1
-
-                else:
-                    for event2 in self.events[arg_type]:
-                        self.condition_to_total_map[str(condition)] += 1
-                        if condition.eval({self.args[arg_index].name: event1.payload,
-                                           self.args[events_common_conditions_index].name: event2.payload}):
-                            self.condition_to_success_count_map[str(condition)] += 1
-                if self.condition_to_total_map[str(condition)] == 0:
-                    continue
-                sel = self.condition_to_success_count_map[str(condition)] / self.condition_to_total_map[
-                    str(condition)] if self.condition_to_total_map[str(condition)] else 1.0
-                self.selectivity_matrix[arg_index][events_common_conditions_index] = sel
-=======
                     if condition.eval({self.args[event1_arg_index].name: event1.payload}):
                         self.condition_to_success_count_map[str(condition)] += 1
 
@@ -189,7 +138,6 @@
                     continue
                 sel = self.condition_to_success_count_map[str(condition)] / self.condition_to_total_map[str(condition)]
                 self.selectivity_matrix[event1_arg_index][events_common_conditions_index] = sel
->>>>>>> 99d6274a
 
     def get_statistics(self):
         return copy.deepcopy(SelectivityWrapper(self.selectivity_matrix))
@@ -208,7 +156,7 @@
     def init_condition_maps(self):
         for i in range(self.args_len):
             for j in range(i + 1):
-                condition = self.pattern.condition.get_condition_of({self.args[i].get_name(), self.args[j].get_name()})
+                condition = self.pattern.condition.get_condition_of({self.args[i].name, self.args[j].name})
                 if condition is not None:
                     if i in self.args_index_to_events_common_conditions_indexes_map:
                         self.args_index_to_events_common_conditions_indexes_map[i].append(j)
@@ -229,7 +177,6 @@
     """
     Represents both the arrival rates and selectivity statistics.
     """
-
     def __init__(self, arrival_rates: ArrivalRatesStatistics, selectivity_matrix: SelectivityStatistics):
         self.arrival_rates = arrival_rates
         self.selectivity_matrix = selectivity_matrix
@@ -248,7 +195,6 @@
     """
     Not implemented
     """
-
     def __init__(self):
         self.frequency_dict = {}
 
@@ -256,4 +202,4 @@
         pass
 
     def get_statistics(self):
-        return self.frequency_dict+        return self.frequency_dict
