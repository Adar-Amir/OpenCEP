# OpenCEP
A generic CEP library in python (requires python version 3.7+).

Complex event processing, or CEP, is event processing that combines data from multiple sources to infer events or patterns that suggest more complicated circumstances.

CEP executes a set of algorithms which, as said, can infer events, patterns and sequences. The input of these algorithms are event streams and patterns, and the result of these calculations are pattern matches, or matches.

The algorithms are accessible for use with the API of this library.

This short documentation will be updated regularly.

# Features
* [X] A mechanism for CEP pattern evaluation based on the acyclic graph model
* [X] "Flat" sequence and conjunction pattern support
* [X] Instance-based memory model
* [X] The pattern is provided as a Python class
* [X] Multiple algorithms for constructing the CEP graph
* [X] Generic dataset schema
* [X] Generic input/output interface (With support for File-based input/output)
* [X] A variety of selection and consumption policies
* [ ] Negation operator support
* [ ] Kleene closure operator support
* [ ] "Partial sequence" support
* [ ] Performance optimizations based on the 'lazy evaluation' principle
* [ ] Adaptive complex event processing
* [ ] Multi-pattern support
* [ ] Parallel execution support

# How to Use
* The "main" class of this library is the CEP class (CEP.py).
* Users are expected to create a CEP object and then invoke it on an event stream to obtain the pattern matches.
* The CEP object is initialized with a list of patterns to be detected and a set of configurable parameters. As of this writing, the only such parameter is the algorithm for constructing the evaluation tree.
* To create an event stream, you can manually create an empty stream and add events to it, and you can also provide a csv file to the fileInput function.
* To handle the CEP output, you can manually read the events from the CEP object or from the matches container, or use the fileOutput function to print the matches into a file.
* To create a pattern, the following components must be specified:
    * The pattern structure - e.g., SEQ(A, B, C) or AND(X, Y).
    * The formula that must be satisfied by the atomic items in the pattern structure.
    * The time window within which the atomic items in the pattern structure should appear in the stream.


# Examples
Defining a pattern:
```
# This pattern is looking for a short ascend in the Google peak prices.
# PATTERN SEQ(GoogleStockPriceUpdate a, GoogleStockPriceUpdate b, GoogleStockPriceUpdate c)
# WHERE a.PeakPrice < b.PeakPrice AND b.PeakPrice < c.PeakPrice
# WITHIN 3 minutes
googleAscendPattern = Pattern(
        SeqOperator([QItem("GOOG", "a"), QItem("GOOG", "b"), QItem("GOOG", "c")]),
        AndFormula(
            SmallerThanFormula(IdentifierTerm("a", lambda x: x["Peak Price"]), IdentifierTerm("b", lambda x: x["Peak Price"])),
            SmallerThanFormula(IdentifierTerm("b", lambda x: x["Peak Price"]), IdentifierTerm("c", lambda x: x["Peak Price"]))
        ),
        timedelta(minutes=3)
    )


# This pattern is looking for low prices of Amazon and Google at the same minute.
# PATTERN AND(AmazonStockPriceUpdate a, GoogleStockPriceUpdate g)
# WHERE a.PeakPrice <= 73 AND g.PeakPrice <= 525
# WITHIN 1 minute
googleAmazonLowPattern = Pattern(
    AndOperator([QItem("AMZN", "a"), QItem("GOOG", "g")]),
    AndFormula(
        SmallerThanEqFormula(IdentifierTerm("a", lambda x: x["Peak Price"]), AtomicTerm(73)),
        SmallerThanEqFormula(IdentifierTerm("g", lambda x: x["Peak Price"]), AtomicTerm(525))
    ),
    timedelta(minutes=1)
)
```

Creating a CEP object for monitoring the patterns from the example above:
```
cep = CEP([googleAscendPattern, googleAmazonLowPattern], 
          EvaluationMechanismTypes.TRIVIAL_LEFT_DEEP_TREE, None)
```

Defining a new file-based event stream formatted according to Metastock 7 format:
```
events = file_input("test/EventFiles/NASDAQ_SHORT.txt", MetastockDataFormatter())
```

Applying an existing CEP object on an event stream and storing the resulting pattern matches to a file:
```
cep.run(events) # potentially blocking call
matches = cep.get_pattern_match_stream()
file_output(matches, 'output.txt')
```

<<<<<<< HEAD
# Advanced configuration settings
## Consumption policies and selection strategies

OpenCEP supports a variety of consumption policies provided using the ConsumptionPolicy parameter in the pattern definition.

The following pattern definition limiting all primitive events to only appear in a single full match.
```
pattern = Pattern(
    SeqOperator([QItem("AAPL", "a"), QItem("AMZN", "b"), QItem("AVID", "c")]), 
    TrueFormula(),
    timedelta(minutes=5),
    ConsumptionPolicy(primary_selection_strategy = SelectionStrategies.MATCH_SINGLE)
)
```
This selection strategy further limits the pattern detection process, only allowing to match produce a single intermediate partial match containing an event. 
```
pattern = Pattern(
    SeqOperator([QItem("AAPL", "a"), QItem("AMZN", "b"), QItem("AVID", "c")]), 
    TrueFormula(),
    timedelta(minutes=5),
    ConsumptionPolicy(primary_selection_strategy = SelectionStrategies.MATCH_NEXT)
)
```
It is also possible to enforce either MATCH_NEXT or MATCH_SINGLE on a subset of event types. 
```
pattern = Pattern(
    SeqOperator([QItem("AAPL", "a"), QItem("AMZN", "b"), QItem("AVID", "c")]), 
    TrueFormula(),
    timedelta(minutes=5),
    ConsumptionPolicy(single=["AMZN", "AVID"], 
                        secondary_selection_strategy = SelectionStrategies.MATCH_NEXT)
)
```
This consumption policy specifies a list of events that must be contiguous in the input stream, i.e., 
no other unrelated event is allowed to appear in between.
```
pattern = Pattern(
    SeqOperator([QItem("AAPL", "a"), QItem("AMZN", "b"), QItem("AVID", "c")]), 
    TrueFormula(),
    timedelta(minutes=5),
    ConsumptionPolicy(contiguous=["a", "b", "c"])
)
```
The following example instructs the framework to prohibit creation of new partial matches
from the point a new "b" event is accepted and until it is either matched or expired.

```
# Enforce mechanism from the first event in the sequence
pattern = Pattern(
    SeqOperator([QItem("AAPL", "a"), QItem("AMZN", "b"), QItem("AVID", "c")]), 
    AndFormula(
        GreaterThanFormula(IdentifierTerm("a", lambda x: x["Opening Price"]), IdentifierTerm("b", lambda x: x["Opening Price"])), 
        GreaterThanFormula(IdentifierTerm("b", lambda x: x["Opening Price"]), IdentifierTerm("c", lambda x: x["Opening Price"]))),
    timedelta(minutes=5),
    ConsumptionPolicy(freeze="b")
)
=======
# Twitter API support
### Authentication
To receive a Twitter stream via Twitter API, provide your credentials in plugin/twitter/TwitterCredentials.py
### Creating a twitter stream
To create a twitter stream, a creation of TweetsStreamSessionInput class is needed. After creating the class above, use the get_stream_queue method while supplying a list of words as parameters that will determine the income tweets through the stream.
### Tweet formation in CEP
The formation of a tweet is defined in Tweets.py (see documentation). The tweet keys are described there based on the overview of a tweet in https://developer.twitter.com/en/docs/tweets/data-dictionary/overview/tweet-object
### Using the timeout feature
In order to use the timeout feature, insert a timeout parameter when creating a TweetsStreamSessionInput.
For example: TweetsStreamSessionInput(time_out=10) if you want to stop receiving data from the stream after 10 seconds and stop the CEP run
### Examples
Creating a TweetsStreamSessionInput object:
time_limit is time (in seconds) you want the streaming will run (optional).
```
streaming = TweetsStreamSessionInput(time_limit=x)
```
Get the stream queue (Stream object) of the tweets. 
In this example we search tweets that include the word "corona":
```
stream_queue = streaming.get_stream_queue(['corona'])
```
After you created a queue, you can run the CEP. 
Provide a path to the file you want the results will print to, and the time_limit above (optional):
```
cep = CEP([pattern],
          EvaluationMechanismTypes.TRIVIAL_LEFT_DEEP_TREE, None)
cep.run(stream_queue, is_async=True, file_path="output.txt", time_limit=x)
>>>>>>> 212d7deb
```<|MERGE_RESOLUTION|>--- conflicted
+++ resolved
@@ -87,7 +87,6 @@
 file_output(matches, 'output.txt')
 ```
 
-<<<<<<< HEAD
 # Advanced configuration settings
 ## Consumption policies and selection strategies
 
@@ -144,7 +143,8 @@
     timedelta(minutes=5),
     ConsumptionPolicy(freeze="b")
 )
-=======
+```
+
 # Twitter API support
 ### Authentication
 To receive a Twitter stream via Twitter API, provide your credentials in plugin/twitter/TwitterCredentials.py
@@ -172,5 +172,4 @@
 cep = CEP([pattern],
           EvaluationMechanismTypes.TRIVIAL_LEFT_DEEP_TREE, None)
 cep.run(stream_queue, is_async=True, file_path="output.txt", time_limit=x)
->>>>>>> 212d7deb
 ```